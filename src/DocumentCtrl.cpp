/* Reverse Engineer's Hex Editor
 * Copyright (C) 2017-2020 Daniel Collins <solemnwarning@solemnwarning.net>
 *
 * This program is free software; you can redistribute it and/or modify it
 * under the terms of the GNU General Public License version 2 as published by
 * the Free Software Foundation.
 *
 * This program is distributed in the hope that it will be useful, but WITHOUT
 * ANY WARRANTY; without even the implied warranty of MERCHANTABILITY or
 * FITNESS FOR A PARTICULAR PURPOSE.  See the GNU General Public License for
 * more details.
 *
 * You should have received a copy of the GNU General Public License along with
 * this program; if not, write to the Free Software Foundation, Inc., 51
 * Franklin Street, Fifth Floor, Boston, MA  02110-1301, USA.
*/

#include "platform.hpp"
#include <algorithm>
#include <assert.h>
#include <ctype.h>
#include <inttypes.h>
#include <iterator>
#include <jansson.h>
#include <limits>
#include <map>
#include <stack>
#include <string>
#include <wx/clipbrd.h>
#include <wx/dcbuffer.h>

#include "app.hpp"
#include "document.hpp"
#include "DocumentCtrl.hpp"
#include "Events.hpp"
#include "Palette.hpp"
#include "textentrydialog.hpp"
#include "util.hpp"

static_assert(std::numeric_limits<json_int_t>::max() >= std::numeric_limits<off_t>::max(),
	"json_int_t must be large enough to store any offset in an off_t");

/* Is the given byte a printable 7-bit ASCII character? */
static bool isasciiprint(int c)
{
	return (c >= ' ' && c <= '~');
}

enum {
	ID_REDRAW_CURSOR = 1,
	ID_SELECT_TIMER,
};

BEGIN_EVENT_TABLE(REHex::DocumentCtrl, wxControl)
	EVT_PAINT(REHex::DocumentCtrl::OnPaint)
	EVT_ERASE_BACKGROUND(REHex::DocumentCtrl::OnErase)
	EVT_SIZE(REHex::DocumentCtrl::OnSize)
	EVT_SCROLLWIN(REHex::DocumentCtrl::OnScroll)
	EVT_MOUSEWHEEL(REHex::DocumentCtrl::OnWheel)
	EVT_CHAR(REHex::DocumentCtrl::OnChar)
	EVT_LEFT_DOWN(REHex::DocumentCtrl::OnLeftDown)
	EVT_LEFT_UP(REHex::DocumentCtrl::OnLeftUp)
	EVT_RIGHT_DOWN(REHex::DocumentCtrl::OnRightDown)
	EVT_MOTION(REHex::DocumentCtrl::OnMotion)
	EVT_TIMER(ID_SELECT_TIMER, REHex::DocumentCtrl::OnSelectTick)
	EVT_TIMER(ID_REDRAW_CURSOR, REHex::DocumentCtrl::OnRedrawCursor)
END_EVENT_TABLE()

REHex::DocumentCtrl::DocumentCtrl(wxWindow *parent, SharedDocumentPointer &doc):
	wxControl(),
	doc(doc),
	hex_font(wxFontInfo().Family(wxFONTFAMILY_MODERN)),
	linked_scroll_prev(NULL),
	linked_scroll_next(NULL),
	redraw_cursor_timer(this, ID_REDRAW_CURSOR),
	mouse_select_timer(this, ID_SELECT_TIMER)
{
	/* The background style MUST be set before the control is created. */
	SetBackgroundStyle(wxBG_STYLE_PAINT);
	Create(parent, wxID_ANY, wxDefaultPosition, wxDefaultSize,
		(wxVSCROLL | wxHSCROLL | wxWANTS_CHARS));
	
	client_width      = 0;
	client_height     = 0;
	visible_lines     = 1;
	bytes_per_line    = BYTES_PER_LINE_FIT_BYTES;
	bytes_per_group   = 4;
	offset_display_base = OFFSET_BASE_HEX;
	show_ascii        = true;
	highlight_selection_match = false;
	scroll_xoff       = 0;
	scroll_yoff       = 0;
	scroll_yoff_max   = 0;
	scroll_ydiv       = 1;
	wheel_vert_accum  = 0;
	wheel_horiz_accum = 0;
	selection_off     = 0;
	selection_length  = 0;
	cursor_visible    = true;
	mouse_down_area   = GenericDataRegion::SA_NONE;
	mouse_shift_initial = -1;
	cursor_state      = Document::CSTATE_HEX;
	
	assert(hex_font.IsFixedWidth());
	
	{
		wxClientDC dc(this);
		dc.SetFont(hex_font);
		
		wxSize hf_char_size = dc.GetTextExtent("X");
		hf_height           = hf_char_size.GetHeight();
		
		/* Precompute widths for hf_string_width() */
		
		for(unsigned int i = 0; i < PRECOMP_HF_STRING_WIDTH_TO; ++i)
		{
			hf_string_width_precomp[i]
				= dc.GetTextExtent(std::string((i + 1), 'X')).GetWidth();
		}
	}
	
	redraw_cursor_timer.Start(750, wxTIMER_CONTINUOUS);
	
	/* SetDoubleBuffered() isn't implemented on all platforms. */
	#if defined(__WXMSW__) || defined(__WXGTK__)
	SetDoubleBuffered(true);
	#endif
	
	SetMinClientSize(wxSize(hf_string_width(10), (hf_height * 20)));
}

REHex::DocumentCtrl::~DocumentCtrl()
{
	if(linked_scroll_prev != NULL || linked_scroll_next != NULL)
	{
		linked_scroll_remove_self();
	}
	
	for(auto region = regions.begin(); region != regions.end(); ++region)
	{
		delete *region;
	}
}

int REHex::DocumentCtrl::get_bytes_per_line()
{
	return bytes_per_line;
}

void REHex::DocumentCtrl::set_bytes_per_line(int bytes_per_line)
{
	this->bytes_per_line = bytes_per_line;
	_handle_width_change();
}

unsigned int REHex::DocumentCtrl::get_bytes_per_group()
{
	return bytes_per_group;
}

void REHex::DocumentCtrl::set_bytes_per_group(unsigned int bytes_per_group)
{
	this->bytes_per_group = bytes_per_group;
	_handle_width_change();

	wxCommandEvent event(REHex::EV_DISP_SETTING_CHANGED);
	event.SetEventObject(this);

	wxPostEvent(this, event);
}

bool REHex::DocumentCtrl::get_show_offsets()
{
	return offset_column;
}

void REHex::DocumentCtrl::set_show_offsets(bool show_offsets)
{
	offset_column = show_offsets;
	_handle_width_change();
}

REHex::OffsetBase REHex::DocumentCtrl::get_offset_display_base() const
{
	return offset_display_base;
}

void REHex::DocumentCtrl::set_offset_display_base(REHex::OffsetBase offset_display_base)
{
	this->offset_display_base = offset_display_base;
	_handle_width_change();
	
	wxCommandEvent event(REHex::EV_DISP_SETTING_CHANGED);
	event.SetEventObject(this);
	
	wxPostEvent(this, event);
}

bool REHex::DocumentCtrl::get_show_ascii()
{
	return show_ascii;
}

void REHex::DocumentCtrl::set_show_ascii(bool show_ascii)
{
	this->show_ascii = show_ascii;
	_handle_width_change();
}

bool REHex::DocumentCtrl::get_highlight_selection_match()
{
	return highlight_selection_match;
}

void REHex::DocumentCtrl::set_highlight_selection_match(bool highlight_selection_match)
{
	this->highlight_selection_match = highlight_selection_match;
	Refresh();
}

off_t REHex::DocumentCtrl::get_cursor_position() const
{
	return this->cpos_off;
}

REHex::Document::CursorState REHex::DocumentCtrl::get_cursor_state() const
{
	return cursor_state;
}

void REHex::DocumentCtrl::set_cursor_position(off_t position, Document::CursorState cursor_state)
{
	assert(position >= 0 && position <= doc->buffer_length());
	
	if(!insert_mode && position > 0 && position == doc->buffer_length())
	{
		--position;
	}
	
	if(cursor_state == Document::CSTATE_GOTO)
	{
		if(this->cursor_state == Document::CSTATE_HEX_MID)
		{
			cursor_state = Document::CSTATE_HEX;
		}
		else{
			cursor_state = this->cursor_state;
		}
	}
	
	/* Blink cursor to visibility and reset timer */
	cursor_visible = true;
	redraw_cursor_timer.Start();
	
	cpos_off = position;
	this->cursor_state = cursor_state;
	
	_make_byte_visible(cpos_off);
	
	/* TODO: Limit paint to affected area */
	Refresh();
}

void REHex::DocumentCtrl::_set_cursor_position(off_t position, REHex::Document::CursorState cursor_state)
{
	off_t old_cursor_pos                   = get_cursor_position();
	Document::CursorState old_cursor_state = get_cursor_state();
	
	set_cursor_position(position, cursor_state);
	
	if(old_cursor_pos != cpos_off || old_cursor_state != cursor_state)
	{
		CursorUpdateEvent cursor_update_event(this, cpos_off, cursor_state);
		ProcessWindowEvent(cursor_update_event);
	}
}

bool REHex::DocumentCtrl::get_insert_mode()
{
	return this->insert_mode;
}

void REHex::DocumentCtrl::set_insert_mode(bool enabled)
{
	if(insert_mode == enabled)
	{
		return;
	}
	
	insert_mode = enabled;
	
	off_t cursor_pos = get_cursor_position();
	if(!insert_mode && cursor_pos > 0 && cursor_pos == doc->buffer_length())
	{
		/* Move cursor back if going from insert to overwrite mode and it
		 * was at the end of the file.
		*/
		_set_cursor_position((cursor_pos - 1), Document::CSTATE_GOTO);
	}
	
	wxCommandEvent event(REHex::EV_INSERT_TOGGLED);
	event.SetEventObject(this);
	wxPostEvent(this, event);
	
	/* TODO: Limit paint to affected area */
	this->Refresh();
}

void REHex::DocumentCtrl::linked_scroll_insert_self_after(DocumentCtrl *p)
{
	assert(linked_scroll_prev == NULL);
	assert(linked_scroll_next == NULL);
	
	/* Insert ourself into the linked scroll list after p. */
	
	linked_scroll_prev = p;
	
	if(p->linked_scroll_next != NULL)
	{
		p->linked_scroll_next->linked_scroll_prev = this;
		linked_scroll_next = p->linked_scroll_next;
	}
	
	p->linked_scroll_next = this;
}

void REHex::DocumentCtrl::linked_scroll_remove_self()
{
	assert(linked_scroll_prev != NULL || linked_scroll_next != NULL);
	
	if(linked_scroll_prev != NULL)
	{
		linked_scroll_prev->linked_scroll_next = linked_scroll_next;
	}
	
	if(linked_scroll_next != NULL)
	{
		linked_scroll_next->linked_scroll_prev = linked_scroll_prev;
	}
	
	linked_scroll_prev = NULL;
	linked_scroll_next = NULL;
}

void REHex::DocumentCtrl::linked_scroll_visit_others(const std::function<void(DocumentCtrl*)> &func)
{
	for(DocumentCtrl *p = linked_scroll_prev; p != NULL; p = p->linked_scroll_prev)
	{
		func(p);
	}
	
	for(DocumentCtrl *p = linked_scroll_next; p != NULL; p = p->linked_scroll_next)
	{
		func(p);
	}
}

void REHex::DocumentCtrl::set_selection(off_t off, off_t length)
{
	selection_off    = off;
	selection_length = length;
	
	if(length <= 0 || mouse_shift_initial < off || mouse_shift_initial > (off + length))
	{
		mouse_shift_initial = -1;
	}
	
	{
		wxCommandEvent event(REHex::EV_SELECTION_CHANGED);
		event.SetEventObject(this);
		
		wxPostEvent(this, event);
	}
	
	/* TODO: Limit paint to affected area */
	Refresh();
}

void REHex::DocumentCtrl::clear_selection()
{
	set_selection(0, 0);
}

std::pair<off_t, off_t> REHex::DocumentCtrl::get_selection()
{
	return std::make_pair(selection_off, selection_length);
}

void REHex::DocumentCtrl::OnPaint(wxPaintEvent &event)
{
	wxBufferedPaintDC dc(this);
	
	dc.SetFont(hex_font);
	
	dc.SetBackground(wxBrush((*active_palette)[Palette::PAL_NORMAL_TEXT_BG]));
	dc.Clear();
	
	/* Find the region containing the first visible line. */
	auto region = region_by_y_offset(scroll_yoff);
	
	int64_t yo_end = scroll_yoff + visible_lines + 1;
	for(; region != regions.end() && (*region)->y_offset < yo_end; ++region)
	{
		int x_px = 0 - scroll_xoff;
		
		int64_t y_px = (*region)->y_offset;
		assert(y_px >= 0);
		
		y_px -= scroll_yoff;
		y_px *= hf_height;
		
		(*region)->draw(*this, dc, x_px, y_px);
	}
}

void REHex::DocumentCtrl::OnErase(wxEraseEvent &event)
{
	// Left blank to disable erase
}

void REHex::DocumentCtrl::OnSize(wxSizeEvent &event)
{
	if(regions.empty())
	{
		/* Great big dirty hack: If regions is empty, we're being invoked within the
		 * Create() method call and we aren't set up properly yet, do nothing.
		*/
		return;
	}
	
	/* Get the size of the area we can draw into */
	
	wxSize client_size    = GetClientSize();
	int new_client_width  = client_size.GetWidth();
	int new_client_height = client_size.GetHeight();
	
	bool width_changed  = (new_client_width  != client_width);
	bool height_changed = (new_client_height != client_height);
	
	client_width  = new_client_width;
	client_height = new_client_height;
	
	/* Clamp to 1 if window is too small to display a single whole line, to avoid edge casey
	 * crashing in the scrolling code.
	*/
	visible_lines = std::max((client_height / hf_height), 1);
	
	if(width_changed)
	{
		_handle_width_change();
	}
	else if(height_changed)
	{
		/* _handle_height_change() is a subset of _handle_width_change() */
		_handle_height_change();
	}
}

void REHex::DocumentCtrl::_handle_width_change()
{
	/* Calculate how much space (if any) to reserve for the offsets to the left. */
	
	if(offset_column)
	{
		/* Offset column width includes the vertical line between it and the hex area, so
		 * size is calculated for n+1 characters.
		*/
		
		if(doc->buffer_length() > 0xFFFFFFFF)
		{
			if(offset_display_base == OFFSET_BASE_HEX)
			{
				offset_column_width = hf_string_width(18);
			}
			else{
				offset_column_width = hf_string_width(20);
			}
		}
		else{
			if(offset_display_base == OFFSET_BASE_HEX)
			{
				offset_column_width = hf_string_width(10);
			}
			else{
				offset_column_width = hf_string_width(11);
			}
		}
	}
	else{
		offset_column_width = 0;
	}
	
	virtual_width = 0;
	
	for(auto r = regions.begin(); r != regions.end(); ++r)
	{
		int r_min_width = (*r)->calc_width(*this);
		if(r_min_width > virtual_width)
		{
			virtual_width = r_min_width;
		}
	}
	
	if(virtual_width < client_width)
	{
		/* Raise virtual_width to client_width, so that things drawn relative to the right
		 * edge of the virtual client area don't end up in the middle.
		*/
		virtual_width = client_width;
	}
	
	/* TODO: Preserve/scale the position as the window size changes. */
	SetScrollbar(wxHORIZONTAL, 0, client_width, virtual_width);
	
	/* Recalculate the height and y offset of each region. */
	
	{
		wxClientDC dc(this);
		
		int64_t next_yo = 0;
		
		for(auto i = regions.begin(); i != regions.end(); ++i)
		{
			(*i)->y_offset = next_yo;
			(*i)->calc_height(*this, dc);
			
			next_yo += (*i)->y_lines;
		}
	}
	
	/* Update vertical scrollbar, since we just recalculated the height of the document. */
	_update_vscroll();
	
	/* Force a redraw of the whole control since resizing can change pretty much the entire
	 * thing depending on rendering settings.
	*/
	Refresh();
}

void REHex::DocumentCtrl::_handle_height_change()
{
	/* Update vertical scrollbar, since the client area height has changed. */
	_update_vscroll();
	
	/* Force a redraw of the whole control since resizing can change pretty much the entire
	 * thing depending on rendering settings.
	*/
	Refresh();
}

void REHex::DocumentCtrl::_update_vscroll()
{
	static const int MAX_STEPS = 10000;
	
	uint64_t total_lines = regions.back()->y_offset + regions.back()->y_lines;
	
	if(total_lines > visible_lines)
	{
		int64_t new_scroll_yoff_max = total_lines - visible_lines;
		
		/* Try to keep the vertical scroll position at roughly the same point in the file. */
		scroll_yoff = (scroll_yoff > 0)
			? ((double)(scroll_yoff) * ((double)(new_scroll_yoff_max) / (double)(scroll_yoff_max)))
			: 0;
		
		/* In case of rounding errors. */
		if(scroll_yoff > scroll_yoff_max)
		{
			scroll_yoff = scroll_yoff_max;
		}
		else if(scroll_yoff < 0)
		{
			scroll_yoff = 0;
		}
		
		int range, thumb, position;
		
		if(total_lines <= (uint64_t)(MAX_STEPS))
		{
			scroll_ydiv = 1;
			
			range    = total_lines;
			thumb    = visible_lines;
			position = scroll_yoff;
		}
		else{
			scroll_ydiv = total_lines / MAX_STEPS;
			
			range    = MAX_STEPS;
			thumb    = 1;
			position = std::min((int)(scroll_yoff / scroll_ydiv), (range - thumb));
			
			if(position == 0 && scroll_yoff > 0)
			{
				/* Past the first line, but not the first scrollbar division.
				 * Skip to the next so the scrollbar doesn't appear fully scrolled
				 * up when there's a bit to go.
				*/
				position = 1;
			}
			else if(position == (range - thumb) && scroll_yoff < scroll_yoff_max)
			{
				/* Ditto, but for the bottom of the document. */
				--position;
			}
		}
		
		assert(range > 0);
		assert(range <= MAX_STEPS);
		assert(thumb > 0);
		assert(thumb <= range);
		assert(position >= 0);
		assert(position <= (range - thumb));
		
		SetScrollbar(wxVERTICAL, position, thumb, range);
		scroll_yoff_max = new_scroll_yoff_max;
	}
	else{
		/* We don't need a vertical scroll bar, but force one to appear anyway so
		 * the bytes per line can't change within OnSize and get us stuck in a loop.
		*/
		#ifdef _WIN32
		SetScrollbar(wxVERTICAL, 0, 0, -1);
		#else
		/* TODO: Do this in a non-crappy way on non-win32 */
		SetScrollbar(wxVERTICAL, 0, 1, 2);
		#endif
		
		scroll_yoff_max = 0;
	}
}

void REHex::DocumentCtrl::_update_vscroll_pos(bool update_linked_scroll_others)
{
	int range = GetScrollRange(wxVERTICAL);
	int thumb = GetScrollThumb(wxVERTICAL);
	
	if(scroll_yoff == scroll_yoff_max)
	{
		/* Last line, overcome any rounding and set scroll bar to max. */
		SetScrollPos(wxVERTICAL, (range - thumb));
	}
	else{
		int position = std::min((int)(scroll_yoff / scroll_ydiv), (range - thumb));
		if(position == 0 && scroll_yoff > 0)
		{
			/* Past the first line, but not the first scrollbar division.
			 * Skip to the next so the scrollbar doesn't appear fully scrolled
			 * up when there's a bit to go.
			*/
			position = 1;
		}
		else if(position == (range - thumb) && scroll_yoff < scroll_yoff_max)
		{
			/* Ditto, but for the bottom of the document. */
			--position;
		}
		
		assert(position >= 0);
		assert(position <= (range - thumb));
		
		SetScrollPos(wxVERTICAL, position);
	}
	
	if(update_linked_scroll_others)
	{
		linked_scroll_visit_others([this](DocumentCtrl *other)
		{
			other->scroll_yoff = scroll_yoff;
			if(other->scroll_yoff > other->scroll_yoff_max)
			{
				other->scroll_yoff = other->scroll_yoff_max;
			}
			
			other->_update_vscroll_pos(false);
			other->Refresh();
		});
	}
}

void REHex::DocumentCtrl::OnScroll(wxScrollWinEvent &event)
{
	wxEventType type = event.GetEventType();
	int orientation  = event.GetOrientation();
	
	if(orientation == wxVERTICAL)
	{
		if(type == wxEVT_SCROLLWIN_THUMBTRACK || type == wxEVT_SCROLLWIN_THUMBRELEASE)
		{
			int position = event.GetPosition();
			int range = GetScrollRange(wxVERTICAL);
			int thumb = GetScrollThumb(wxVERTICAL);
			
			if(position == (range - thumb))
			{
				/* Dragged to the end of the scroll bar, jump to last line. */
				scroll_yoff = scroll_yoff_max;
			}
			else{
				scroll_yoff = position * scroll_ydiv;
			}
		}
		else if(event.GetEventType() == wxEVT_SCROLLWIN_TOP)
		{
			scroll_yoff = 0;
		}
		else if(event.GetEventType() == wxEVT_SCROLLWIN_BOTTOM)
		{
			scroll_yoff = scroll_yoff_max;
		}
		else if(event.GetEventType() == wxEVT_SCROLLWIN_LINEUP)
		{
			--scroll_yoff;
		}
		else if(event.GetEventType() == wxEVT_SCROLLWIN_LINEDOWN)
		{
			++scroll_yoff;
		}
		else if(event.GetEventType() == wxEVT_SCROLLWIN_PAGEUP)
		{
			scroll_yoff -= visible_lines;
		}
		else if(event.GetEventType() == wxEVT_SCROLLWIN_PAGEDOWN)
		{
			scroll_yoff += visible_lines;
		}
		
		if(scroll_yoff < 0)
		{
			scroll_yoff = 0;
		}
		else if(scroll_yoff > scroll_yoff_max)
		{
			scroll_yoff = scroll_yoff_max;
		}
		
		_update_vscroll_pos();
		Refresh();
	}
	else if(orientation == wxHORIZONTAL)
	{
		if(type == wxEVT_SCROLLWIN_THUMBTRACK || type == wxEVT_SCROLLWIN_THUMBRELEASE)
		{
			scroll_xoff = event.GetPosition();
		}
		else if(event.GetEventType() == wxEVT_SCROLLWIN_TOP)
		{
			scroll_xoff = 0;
		}
		else if(event.GetEventType() == wxEVT_SCROLLWIN_BOTTOM)
		{
			scroll_xoff = virtual_width - client_width;
		}
		else if(event.GetEventType() == wxEVT_SCROLLWIN_LINEUP)
		{
			scroll_xoff -= hf_char_width();
		}
		else if(event.GetEventType() == wxEVT_SCROLLWIN_LINEDOWN)
		{
			scroll_xoff += hf_char_width();
		}
		else if(event.GetEventType() == wxEVT_SCROLLWIN_PAGEUP)   {}
		else if(event.GetEventType() == wxEVT_SCROLLWIN_PAGEDOWN) {}
		
		if(scroll_xoff < 0)
		{
			scroll_xoff = 0;
		}
		else if(scroll_xoff > (virtual_width - client_width))
		{
			scroll_xoff = virtual_width - client_width;
		}
		
		SetScrollPos(wxHORIZONTAL, scroll_xoff);
		Refresh();
	}
}

void REHex::DocumentCtrl::OnWheel(wxMouseEvent &event)
{
	wxMouseWheelAxis axis = event.GetWheelAxis();
	int delta             = event.GetWheelDelta();
	int ticks_per_delta   = event.GetLinesPerAction();
	
	if(axis == wxMOUSE_WHEEL_VERTICAL)
	{
		wheel_vert_accum += event.GetWheelRotation();
		
		scroll_yoff -= (wheel_vert_accum / delta) * ticks_per_delta;
		
		wheel_vert_accum = (wheel_vert_accum % delta);
		
		if(scroll_yoff < 0)
		{
			scroll_yoff = 0;
		}
		else if(scroll_yoff > scroll_yoff_max)
		{
			scroll_yoff = scroll_yoff_max;
		}
		
		_update_vscroll_pos();
		Refresh();
	}
	else if(axis == wxMOUSE_WHEEL_HORIZONTAL)
	{
		ticks_per_delta *= hf_char_width();
		
		wheel_horiz_accum += event.GetWheelRotation();
		
		scroll_xoff += (wheel_horiz_accum / delta) * ticks_per_delta;
		
		wheel_horiz_accum = (wheel_horiz_accum % delta);
		
		if(scroll_xoff < 0)
		{
			scroll_xoff = 0;
		}
		else if(scroll_xoff > (virtual_width - client_width))
		{
			scroll_xoff = virtual_width - client_width;
		}
		
		SetScrollPos(wxHORIZONTAL, scroll_xoff);
		Refresh();
	}
}

void REHex::DocumentCtrl::OnChar(wxKeyEvent &event)
{
	int key       = event.GetKeyCode();
	int modifiers = event.GetModifiers();
	
	off_t cursor_pos = get_cursor_position();
	
	if(region_OnChar(event))
	{
		/* Key press handled by cursor region. */
		return;
	}
	
	if(key == WXK_TAB && modifiers == wxMOD_NONE)
	{
		if(cursor_state != Document::CSTATE_ASCII)
		{
			/* Hex view is focused, focus the ASCII view. */
			_set_cursor_position(cursor_pos, Document::CSTATE_ASCII);
		}
		else{
			/* ASCII view is focused, get wxWidgets to process this and focus the next
			 * control in the window.
			*/
			
			HandleAsNavigationKey(event);
		}
		
		return;
	}
	else if(key == WXK_TAB && modifiers == wxMOD_SHIFT)
	{
		if(cursor_state == Document::CSTATE_ASCII)
		{
			/* ASCII view is focused, focus the hex view. */
			_set_cursor_position(cursor_pos, Document::CSTATE_HEX);
		}
		else{
			/* Hex view is focused, get wxWidgets to process this and focus the previous
			 * control in the window.
			*/
			
			HandleAsNavigationKey(event);
		}
		
		return;
	}
	else if((modifiers == wxMOD_NONE || modifiers == wxMOD_SHIFT || ((modifiers & ~wxMOD_SHIFT) == wxMOD_CONTROL && (key == WXK_HOME || key == WXK_END)))
		&& (key == WXK_LEFT || key == WXK_RIGHT || key == WXK_UP || key == WXK_DOWN || key == WXK_HOME || key == WXK_END || key == WXK_PAGEUP || key == WXK_PAGEDOWN))
	{
		off_t new_cursor_pos = cursor_pos;
		
<<<<<<< HEAD
		bool update_scrollpos = false;
		int64_t new_scroll_yoff;
		
		GenericDataRegion *cur_region = _data_region_by_offset(cursor_pos);
		assert(cur_region != NULL);
=======
		auto cur_region = _data_region_by_offset(cursor_pos);
		assert(cur_region != data_regions.end());
>>>>>>> 5aace49d
		
		if(key == WXK_LEFT)
		{
			new_cursor_pos = (*cur_region)->cursor_left_from(new_cursor_pos);
			
			if(new_cursor_pos == GenericDataRegion::CURSOR_PREV_REGION)
			{
				/* Cursor is at the start of this region. Move to the last byte in
				 * the previous region.
				*/
				
				if(cur_region != data_regions.begin())
				{
					auto prev_region = std::prev(cur_region);
					
					new_cursor_pos = (*prev_region)->last_row_nearest_column(INT_MAX);
					assert(new_cursor_pos >= 0);
				}
				else{
					/* No previous region. Nowhere to go. */
					new_cursor_pos = cursor_pos;
				}
			}
			else{
				assert(new_cursor_pos >= 0);
			}
		}
		else if(key == WXK_RIGHT)
		{
			new_cursor_pos = (*cur_region)->cursor_right_from(new_cursor_pos);
			
			if(new_cursor_pos == GenericDataRegion::CURSOR_NEXT_REGION)
			{
				auto next_region = std::next(cur_region);
				if(next_region != data_regions.end())
				{
					new_cursor_pos = (*next_region)->first_row_nearest_column(0);
					assert(new_cursor_pos >= 0);
				}
				else if(get_insert_mode())
				{
					/* Special case: Can move one past the end of the final
					 * data region in insert mode.
					*/
					
					new_cursor_pos = (*cur_region)->d_offset + (*cur_region)->d_length;
				}
				else{
					/* No further region. Nowhere to go. */
					new_cursor_pos = cursor_pos;
				}
			}
			else{
				assert(new_cursor_pos >= 0);
			}
		}
		else if(key == WXK_UP)
		{
			new_cursor_pos = (*cur_region)->cursor_up_from(new_cursor_pos);
			
			if(new_cursor_pos == GenericDataRegion::CURSOR_PREV_REGION)
			{
				int cur_column = (*cur_region)->cursor_column(cursor_pos);
				
				if(cur_region != data_regions.begin())
				{
					auto prev_region = std::prev(cur_region);
					
					new_cursor_pos = (*prev_region)->last_row_nearest_column(cur_column);
					assert(new_cursor_pos >= 0);
				}
				else{
					/* No previous region. Nowhere to go. */
					new_cursor_pos = cursor_pos;
				}
			}
			else{
				assert(new_cursor_pos >= 0);
			}
		}
		else if(key == WXK_DOWN)
		{
			new_cursor_pos = (*cur_region)->cursor_down_from(new_cursor_pos);
			
			if(new_cursor_pos == GenericDataRegion::CURSOR_NEXT_REGION)
			{
				int cur_column = (*cur_region)->cursor_column(cursor_pos);
				
				auto next_region = std::next(cur_region);
				if(next_region != data_regions.end())
				{
					new_cursor_pos = (*next_region)->first_row_nearest_column(cur_column);
					assert(new_cursor_pos >= 0);
				}
				else if(get_insert_mode())
				{
					/* Special case: Can move one past the end of the final
					 * data region in insert mode.
					*/
					
					new_cursor_pos = (*cur_region)->d_offset + (*cur_region)->d_length;
				}
				else{
					/* No further region. Nowhere to go. */
					new_cursor_pos = cursor_pos;
				}
			}
			else{
				assert(new_cursor_pos >= 0);
			}
		}
		else if(key == WXK_HOME && (modifiers & wxMOD_CONTROL))
		{
			/* Move cursor to first position in first region. */
			
			assert(!data_regions.empty());
			GenericDataRegion *first_dr = data_regions.front();
			
			new_cursor_pos = first_dr->first_row_nearest_column(0);
		}
		else if(key == WXK_HOME)
		{
			/* Move cursor to start of line. */
			new_cursor_pos = (*cur_region)->cursor_home_from(new_cursor_pos);
		}
		else if(key == WXK_END && (modifiers & wxMOD_CONTROL))
		{
			/* Move cursor to last position in last region, or one past the end if we
			 * are in insert mode.
			*/
			
			assert(!data_regions.empty());
			GenericDataRegion *last_dr = data_regions.back();
			
			if(get_insert_mode())
			{
				new_cursor_pos = last_dr->d_offset + last_dr->d_length;
			}
			else{
				new_cursor_pos = last_dr->last_row_nearest_column(INT_MAX);
			}
		}
		else if(key == WXK_END)
		{
			/* Move cursor to end of line. */
			new_cursor_pos = (*cur_region)->cursor_end_from(new_cursor_pos);
			
			/* Special case: If "end" is pressed on the last line of the final data
			 * region when in insert mode, jump past it.
			*/
			if(get_insert_mode() && (*cur_region)->last_row_nearest_column(INT_MAX) == new_cursor_pos)
			{
				auto next_region = std::next(cur_region);
				if(next_region == data_regions.end())
				{
					new_cursor_pos = (*cur_region)->d_offset + (*cur_region)->d_length;
				}
			}
		}
		else if (key == WXK_PAGEUP)
		{
			/* Scroll the screen up one full times its height and reposition the cursor
			 * to the first visible data region line on screen (if there are any).
			*/
			
			new_scroll_yoff = std::max<int64_t>((scroll_yoff - (int64_t)(visible_lines)), 0);
			int cur_column = cur_region->cursor_column(cursor_pos);
			
			auto region = _region_by_y_offset(new_scroll_yoff);
			
			while(region != regions.end() && (*region)->y_offset < (new_scroll_yoff + (int64_t)(visible_lines)))
			{
				GenericDataRegion *dr = dynamic_cast<GenericDataRegion*>(*region);
				if(dr != NULL)
				{
					int64_t cursor_to_line_rel = std::max<int64_t>((new_scroll_yoff - dr->y_offset), 0);
					new_cursor_pos = dr->nth_row_nearest_column(cursor_to_line_rel, cur_column);
					
					break;
				}
				
				++region;
			}
			
			update_scrollpos = true;
		}
		else if (key == WXK_PAGEDOWN)
		{
			/* Scroll the screen down one full times its height and reposition the
			 * cursor to the last data region line visible on screen (if any).
			*/
			
			new_scroll_yoff = std::min((scroll_yoff + (int64_t)(visible_lines)), scroll_yoff_max);
			int cur_column = cur_region->cursor_column(cursor_pos);
			
			auto region = _region_by_y_offset(new_scroll_yoff);
			
			while(region != regions.end() && (*region)->y_offset < (new_scroll_yoff + (int64_t)(visible_lines)))
			{
				GenericDataRegion *dr = dynamic_cast<GenericDataRegion*>(*region);
				if(dr != NULL)
				{
					int64_t cursor_to_line_abs = std::min(
						(dr->y_offset + dr->y_lines - 1),
						(new_scroll_yoff + (int64_t)(visible_lines) - 1));
					
					new_cursor_pos = dr->nth_row_nearest_column((cursor_to_line_abs - dr->y_offset), cur_column);
				}
				
				++region;
			}
			
			update_scrollpos = true;
		}
		
		_set_cursor_position(new_cursor_pos, Document::CSTATE_GOTO);
		
		if (update_scrollpos)
		{
			scroll_yoff = new_scroll_yoff;
			_update_vscroll_pos();
			Refresh();
		}

		if(modifiers & wxMOD_SHIFT)
		{
			off_t selection_end = selection_off + selection_length;
			
			if(new_cursor_pos < cursor_pos)
			{
				if(selection_length > 0)
				{
					if(selection_off >= cursor_pos)
					{
						assert(selection_end >= new_cursor_pos);
						set_selection(new_cursor_pos, (selection_end - new_cursor_pos));
					}
					else{
						if(new_cursor_pos < selection_off)
						{
							set_selection(new_cursor_pos, (selection_off - new_cursor_pos));
						}
						else{
							set_selection(selection_off, (new_cursor_pos - selection_off));
						}
					}
				}
				else{
					set_selection(new_cursor_pos, (cursor_pos - new_cursor_pos));
				}
			}
			else if(new_cursor_pos > cursor_pos)
			{
				if(selection_length > 0)
				{
					if(selection_off >= cursor_pos)
					{
						if(new_cursor_pos >= selection_end)
						{
							set_selection(selection_end, (new_cursor_pos - selection_end));
						}
						else{
							set_selection(new_cursor_pos, (selection_end - new_cursor_pos));
						}
					}
					else{
						set_selection(selection_off, (new_cursor_pos - selection_off));
					}
				}
				else{
					set_selection(cursor_pos, (new_cursor_pos - cursor_pos));
				}
			}
		}
		else{
			clear_selection();
		}
		
		return;
	}
	
	/* Unhandled key press - propagate to parent. */
	event.Skip();
}

void REHex::DocumentCtrl::OnLeftDown(wxMouseEvent &event)
{
	wxClientDC dc(this);
	
	int mouse_x = event.GetX();
	int rel_x   = mouse_x + this->scroll_xoff;
	int mouse_y = event.GetY();
	
	/* Find the region containing the first visible line. */
	auto region = region_by_y_offset(scroll_yoff);
	
	/* If we are scrolled past the start of the regiomn, will need to skip some of the first one. */
	int64_t skip_lines_in_region = (this->scroll_yoff - (*region)->y_offset);
	
	int64_t line_off = (mouse_y / hf_height) + skip_lines_in_region;
	
	while(region != regions.end() && line_off >= (*region)->y_lines)
	{
		line_off -= (*region)->y_lines;
		++region;
	}
	
	if(region != regions.end())
	{
		GenericDataRegion *dr = dynamic_cast<GenericDataRegion*>(*region);
		CommentRegion     *cr = dynamic_cast<CommentRegion*>    (*region);
		
		if(dr != NULL)
		{
			off_t clicked_offset;
			GenericDataRegion::ScreenArea clicked_area;
			
			std::tie(clicked_offset, clicked_area) = dr->offset_near_xy(*this, rel_x, line_off, GenericDataRegion::SA_NONE);
			
			if(clicked_offset >= 0)
			{
				assert(clicked_area != GenericDataRegion::SA_NONE);
				
				off_t old_position = (mouse_shift_initial >= 0 ? mouse_shift_initial : get_cursor_position());
				
				switch(clicked_area)
				{
					case GenericDataRegion::SA_HEX:
						_set_cursor_position(clicked_offset, Document::CSTATE_HEX);
						break;
						
					case GenericDataRegion::SA_ASCII:
						_set_cursor_position(clicked_offset, Document::CSTATE_ASCII);
						break;
						
					default:
						_set_cursor_position(clicked_offset, Document::CSTATE_GOTO);
						break;
				}
				
				if(event.ShiftDown())
				{
					if(clicked_offset > old_position)
					{
						set_selection(old_position, (clicked_offset - old_position));
					}
					else{
						set_selection(clicked_offset, (old_position - clicked_offset));
					}
					
					mouse_shift_initial  = old_position;
					mouse_down_at_offset = clicked_offset;
					mouse_down_at_x      = rel_x;
					mouse_down_area      = clicked_area;
				}
				else{
					clear_selection();
					
					mouse_down_at_offset = clicked_offset;
					mouse_down_at_x      = rel_x;
					mouse_down_area      = clicked_area;
				}
				
				CaptureMouse();
				mouse_select_timer.Start(MOUSE_SELECT_INTERVAL, wxTIMER_CONTINUOUS);
				
				/* TODO: Limit paint to affected area */
				Refresh();
			}
		}
		else if(cr != NULL)
		{
			/* Mouse was clicked within a Comment region, ensure we are within the border drawn around the
			 * comment text.
			*/
			
			int hf_width = hf_char_width();
			int indent_width = this->indent_width(cr->indent_depth);
			
			if(
				(line_off > 0 || (mouse_y % hf_height) >= (hf_height / 4)) /* Not above top edge. */
				&& (line_off < (cr->y_lines - 1) || (mouse_y % hf_height) <= ((hf_height / 4) * 3)) /* Not below bottom edge. */
				&& rel_x >= (indent_width + (hf_width / 4)) /* Not left of left edge. */
				&& rel_x < ((virtual_width - (hf_width / 4)) - indent_width)) /* Not right of right edge. */
			{
				OffsetLengthEvent event(this, COMMENT_LEFT_CLICK, cr->c_offset, cr->c_length);
				ProcessWindowEvent(event);
			}
		}
	}
	
	/* Document takes focus when clicked. */
	SetFocus();
}

void REHex::DocumentCtrl::OnLeftUp(wxMouseEvent &event)
{
	if(mouse_down_area != GenericDataRegion::SA_NONE)
	{
		mouse_select_timer.Stop();
		ReleaseMouse();
	}
	
	mouse_down_area = GenericDataRegion::SA_NONE;
}

void REHex::DocumentCtrl::OnRightDown(wxMouseEvent &event)
{
	/* If the user right clicks while selecting, and then releases the left button over the
	 * menu, we never receive the EVT_LEFT_UP event. Release the mouse and cancel the selection
	 * now, else we wind up keeping the mouse grabbed and stop it interacting with any other
	 * windows...
	*/
	
	if(mouse_down_area != GenericDataRegion::SA_NONE)
	{
		mouse_select_timer.Stop();
		ReleaseMouse();
		
		mouse_down_area = GenericDataRegion::SA_NONE;
	}
	
	wxClientDC dc(this);
	
	int mouse_x = event.GetX();
	int rel_x   = mouse_x + this->scroll_xoff;
	int mouse_y = event.GetY();
	
	/* Find the region containing the first visible line. */
	auto region = region_by_y_offset(scroll_yoff);
	
	/* If we are scrolled past the start of the regiomn, will need to skip some of the first one. */
	int64_t skip_lines_in_region = (this->scroll_yoff - (*region)->y_offset);
	
	int64_t line_off = (mouse_y / hf_height) + skip_lines_in_region;
	
	while(region != regions.end() && line_off >= (*region)->y_lines)
	{
		line_off -= (*region)->y_lines;
		++region;
	}
	
	if(region != regions.end())
	{
		GenericDataRegion *dr = dynamic_cast<GenericDataRegion*>(*region);
		CommentRegion *cr = dynamic_cast<CommentRegion*>(*region);
		
		if(dr != NULL)
		{
			off_t clicked_offset;
			GenericDataRegion::ScreenArea clicked_area;
			
			std::tie(clicked_offset, clicked_area) = dr->offset_at_xy(*this, rel_x, line_off);
			
			if(clicked_offset >= 0)
			{
				if(clicked_area == GenericDataRegion::SA_HEX)
				{
					_set_cursor_position(clicked_offset, Document::CSTATE_HEX);
				}
				else if(clicked_area == GenericDataRegion::SA_ASCII)
				{
					_set_cursor_position(clicked_offset, Document::CSTATE_ASCII);
				}
				else{
					_set_cursor_position(clicked_offset, Document::CSTATE_GOTO);
				}
				
				if(clicked_offset < selection_off || clicked_offset >= selection_off + selection_length)
				{
					clear_selection();
				}
				
				/* TODO: Limit paint to affected area */
				Refresh();
			}
			
			wxCommandEvent event(DATA_RIGHT_CLICK, GetId());
			event.SetEventObject(this);
			
			ProcessWindowEvent(event);
		}
		else if(cr != NULL)
		{
			/* Mouse was clicked within a Comment region, ensure we are within the border drawn around the
			 * comment text.
			*/
			
			int hf_width = hf_char_width();
			int indent_width = this->indent_width(cr->indent_depth);
			
			if(
				(line_off > 0 || (mouse_y % hf_height) >= (hf_height / 4)) /* Not above top edge. */
				&& (line_off < (cr->y_lines - 1) || (mouse_y % hf_height) <= ((hf_height / 4) * 3)) /* Not below bottom edge. */
				&& rel_x >= (indent_width + (hf_width / 4)) /* Not left of left edge. */
				&& rel_x < ((virtual_width - (hf_width / 4)) - indent_width)) /* Not right of right edge. */
			{
				OffsetLengthEvent event(this, COMMENT_RIGHT_CLICK, cr->c_offset, cr->c_length);
				ProcessWindowEvent(event);
			}
		}
	}
	
	/* Document takes focus when clicked. */
	SetFocus();
}

void REHex::DocumentCtrl::OnMotion(wxMouseEvent &event)
{
	int mouse_x = event.GetX();
	int mouse_y = event.GetY();
	
	int rel_x = mouse_x + scroll_xoff;
	
	/* Find the region containing the first visible line. */
	auto region = region_by_y_offset(scroll_yoff);
	
	/* If we are scrolled past the start of the regiomn, will need to skip some of the first one. */
	int64_t skip_lines_in_region = (this->scroll_yoff - (*region)->y_offset);
	
	int64_t line_off = (mouse_y / hf_height) + skip_lines_in_region;
	
	while(region != regions.end() && line_off >= (*region)->y_lines)
	{
		line_off -= (*region)->y_lines;
		++region;
	}
	
	wxCursor cursor = wxNullCursor;
	
	if(region != regions.end())
	{
		cursor = (*region)->cursor_for_point(*this, rel_x, line_off, (mouse_y % hf_height));
	}
	
	SetCursor(cursor);
	
	OnMotionTick(event.GetX(), event.GetY());
}

void REHex::DocumentCtrl::OnSelectTick(wxTimerEvent &event)
{
	wxPoint window_pos = GetScreenPosition();
	wxPoint mouse_pos  = wxGetMousePosition();
	
	OnMotionTick((mouse_pos.x - window_pos.x), (mouse_pos.y - window_pos.y));
}

void REHex::DocumentCtrl::OnMotionTick(int mouse_x, int mouse_y)
{
	if(mouse_down_area == GenericDataRegion::SA_NONE)
	{
		return;
	}
	
	wxClientDC dc(this);
	
	int scroll_xoff_max = GetScrollRange(wxHORIZONTAL) - GetScrollThumb(wxHORIZONTAL);
	
	if(mouse_x < 0)
	{
		scroll_xoff -= std::min(abs(mouse_x), scroll_xoff);
		SetScrollPos(wxHORIZONTAL, scroll_xoff);
		
		mouse_x = 0;
	}
	else if(mouse_x >= client_width)
	{
		scroll_xoff += std::min((int)(mouse_x - client_width), (scroll_xoff_max - scroll_xoff));
		SetScrollPos(wxHORIZONTAL, scroll_xoff);
		
		mouse_x = client_width - 1;
	}
	
	if(mouse_y < 0)
	{
		scroll_yoff -= std::min((int64_t)(abs(mouse_y) / hf_height + 1), scroll_yoff);
		_update_vscroll_pos();
		
		mouse_y = 0;
	}
	else if(mouse_y >= client_height)
	{
		scroll_yoff += std::min((int64_t)((mouse_y - client_height) / hf_height + 1), (scroll_yoff_max - scroll_yoff));
		_update_vscroll_pos();
		
		mouse_y = client_height - 1;
	}
	
	int rel_x = mouse_x + scroll_xoff;
	
	/* Find the region containing the first visible line. */
	auto region = region_by_y_offset(scroll_yoff);
	
	/* If we are scrolled past the start of the regiomn, will need to skip some of the first one. */
	int64_t skip_lines_in_region = (this->scroll_yoff - (*region)->y_offset);
	
	int64_t line_off = (mouse_y / hf_height) + skip_lines_in_region;
	
	while(region != regions.end() && line_off >= (*region)->y_lines)
	{
		line_off -= (*region)->y_lines;
		++region;
	}
	
	if(region != regions.end())
	{
		GenericDataRegion *dr = dynamic_cast<GenericDataRegion*>(*region);
		CommentRegion *cr;
		if(dr != NULL)
		{
			off_t select_to_offset = dr->offset_near_xy(*this, rel_x, line_off, mouse_down_area).first;
			
			if(select_to_offset >= 0)
			{
				off_t new_sel_off, new_sel_len;
				
				if(select_to_offset >= mouse_down_at_offset)
				{
					new_sel_off = mouse_down_at_offset;
					new_sel_len = (select_to_offset - mouse_down_at_offset) + 1;
				}
				else{
					new_sel_off = select_to_offset;
					new_sel_len = (mouse_down_at_offset - select_to_offset) + 1;
				}
				
				if(new_sel_len == 1 && abs(rel_x - mouse_down_at_x) < (hf_char_width() / 2))
				{
					clear_selection();
				}
				else{
					set_selection(new_sel_off, new_sel_len);
				}
				
				/* TODO: Limit paint to affected area */
				Refresh();
			}
		}
		else if((cr = dynamic_cast<REHex::DocumentCtrl::CommentRegion*>(*region)) != NULL)
		{
			if(mouse_down_area != GenericDataRegion::SA_NONE)
			{
				off_t select_to_offset = cr->c_offset;
				off_t new_sel_off, new_sel_len;
				
				if(select_to_offset >= mouse_down_at_offset)
				{
					new_sel_off = mouse_down_at_offset;
					new_sel_len = select_to_offset - mouse_down_at_offset;
				}
				else{
					new_sel_off = select_to_offset;
					new_sel_len = (mouse_down_at_offset - select_to_offset) + 1;
				}
				
				if(new_sel_len == 1 && abs(rel_x - mouse_down_at_x) < (hf_char_width() / 2))
				{
					clear_selection();
				}
				else{
					set_selection(new_sel_off, new_sel_len);
				}
				
				/* TODO: Limit paint to affected area */
				Refresh();
			}
		}
	}
}

void REHex::DocumentCtrl::OnRedrawCursor(wxTimerEvent &event)
{
	cursor_visible = !cursor_visible;
	
	/* TODO: Limit paint to cursor area */
	Refresh();
}

std::vector<REHex::DocumentCtrl::GenericDataRegion*>::iterator REHex::DocumentCtrl::_data_region_by_offset(off_t offset)
{
	/* Find region that encompasses the given offset using binary search. */
	
	class StubRegion: public GenericDataRegion
	{
		public:
			StubRegion(off_t offset):
				GenericDataRegion(offset, 0) {}
				
				virtual std::pair<off_t, ScreenArea> offset_at_xy(DocumentCtrl &doc, int mouse_x_px, int64_t mouse_y_lines) override { abort(); }
				virtual std::pair<off_t, ScreenArea> offset_near_xy(DocumentCtrl &doc, int mouse_x_px, int64_t mouse_y_lines, ScreenArea type_hint) override { abort(); }
				virtual off_t cursor_left_from(off_t pos) override { abort(); }
				virtual off_t cursor_right_from(off_t pos) override { abort(); }
				virtual off_t cursor_up_from(off_t pos) override { abort(); }
				virtual off_t cursor_down_from(off_t pos) override { abort(); }
				virtual off_t cursor_home_from(off_t pos) override { abort(); }
				virtual off_t cursor_end_from(off_t pos) override { abort(); }
				virtual int cursor_column(off_t pos) override { abort(); }
				virtual off_t first_row_nearest_column(int column) override { abort(); }
				virtual off_t last_row_nearest_column(int column) override { abort(); }
				virtual Rect calc_offset_bounds(off_t offset, DocumentCtrl *doc_ctrl) override { abort(); }
				
				virtual void calc_height(REHex::DocumentCtrl &doc, wxDC &dc) override { abort(); }
				virtual void draw(REHex::DocumentCtrl &doc, wxDC &dc, int x, int64_t y) override { abort(); }
				virtual wxCursor cursor_for_point(REHex::DocumentCtrl &doc, int x, int64_t y_lines, int y_px) override { abort(); }
	};
	
	const StubRegion d_offset_to_find(offset);
	
	auto cmp_by_d_offset = [](const GenericDataRegion *lhs, const GenericDataRegion *rhs)
	{
		return lhs->d_offset < rhs->d_offset;
	};
	
	/* std::upper_bound() will give us the first element whose d_offset is greater than the one
	 * we're looking for...
	*/
	auto region = std::upper_bound(data_regions.begin(), data_regions.end(), &d_offset_to_find, cmp_by_d_offset);
	
	if(region == data_regions.begin())
	{
		/* No region encompassing the requested offset. */
		return data_regions.end();
	}
	
	/* ...so step backwards to get to the correct element. */
	--region;
	
	if((*region)->d_offset <= offset
		/* Requested offset must be within region range to match, or one past the end if
		 * this is the last data region.
		*/
		&& ((*region)->d_offset + (*region)->d_length + (region == std::prev(data_regions.end())) > offset))
	{
		return region;
	}
	else{
		return data_regions.end();
	}
}

std::vector<REHex::DocumentCtrl::Region*>::iterator REHex::DocumentCtrl::region_by_y_offset(int64_t y_offset)
{
	/* Find region that encompasses the given line using binary search. */
	
	class StubRegion: public Region
	{
		public:
			StubRegion(int64_t y_offset):
				Region(0, 0)
			{
				this->y_offset = y_offset;
			}
			
			virtual void calc_height(REHex::DocumentCtrl &doc, wxDC &dc) override
			{
				abort();
			}
			
			virtual void draw(REHex::DocumentCtrl &doc, wxDC &dc, int x, int64_t y) override
			{
				abort();
			}
			
			virtual wxCursor cursor_for_point(REHex::DocumentCtrl &doc, int x, int64_t y_lines, int y_px) override
			{
				abort();
			}
	};
	
	const StubRegion y_offset_to_find(y_offset);
	
	auto cmp_by_y_offset = [](const Region *lhs, const Region *rhs)
	{
		return lhs->y_offset < rhs->y_offset;
	};
	
	/* std::upper_bound() will give us the first element whose y_offset is greater than the one
	 * we're looking for...
	*/
	auto region = std::upper_bound(regions.begin(), regions.end(), &y_offset_to_find, cmp_by_y_offset);
	
	/* ...by definition that can't be the first element... */
	assert(region != regions.begin());
	
	/* ...so step backwards to get to the correct element. */
	--region;
	
	assert((*region)->y_offset <= y_offset);
	assert(((*region)->y_offset + (*region)->y_lines) > y_offset);
	
	return region;
}

std::list<REHex::DocumentCtrl::Region*>::iterator REHex::DocumentCtrl::_region_by_y_offset(int64_t y_offset)
{
	/* Iterate over the regions to find the last one which does NOT start beyond the current
	 * scroll_y.
	*/
	
	auto region = regions.begin();
	for(auto next = std::next(region); next != regions.end() && (*next)->y_offset <= y_offset; ++next)
	{
		region = next;
	}
	
	return region;
}

/* Scroll the Document vertically to make the given line visible.
 * Does nothing if the line is already on-screen.
*/
void REHex::DocumentCtrl::_make_line_visible(int64_t line)
{
	if(scroll_yoff > line)
	{
		/* Need to scroll up, line will be at the top. */
		scroll_yoff = line;
	}
	else if((scroll_yoff + visible_lines) <= line)
	{
		/* Need to scroll down, line will be the last fully-visible one. */
		scroll_yoff = (line - visible_lines) + !!visible_lines;
	}
	else{
		/* Don't need to scroll. */
		return;
	}
	
	assert(scroll_yoff <= line);
	assert((scroll_yoff + visible_lines + !visible_lines) > line);
	
	_update_vscroll_pos();
	Refresh();
}

/* Scroll the Document horizontally to (try to) make the given range of X co-ordinates visible.
 * Does nothing if the range is fully visible.
*/
void REHex::DocumentCtrl::_make_x_visible(int x_px, int width_px)
{
	if(scroll_xoff > x_px)
	{
		/* Scroll to the left */
		scroll_xoff = x_px;
	}
	else if((scroll_xoff + client_width) < (x_px + width_px) && width_px <= client_width)
	{
		/* Scroll to the right. */
		scroll_xoff = x_px - (client_width - width_px);
	}
	else{
		/* Don't need to scroll. */
		return;
	}
	
	assert(scroll_xoff <= x_px);
	assert((scroll_xoff + client_width) >= (x_px + width_px) || width_px > client_width);
	
	SetScrollPos(wxHORIZONTAL, scroll_xoff);
	Refresh();
}

/* Scroll the Document to make the byte at the given offset visible.
 * Does nothing if the byte is already on-screen.
*/
void REHex::DocumentCtrl::_make_byte_visible(off_t offset)
{
	auto dr = _data_region_by_offset(offset);
	assert(dr != data_regions.end());
	
	Rect bounds = (*dr)->calc_offset_bounds(offset, this);
	assert(bounds.h == 1);
	
	_make_line_visible(bounds.y);
	_make_x_visible(bounds.x, bounds.w);
}

std::list<wxString> REHex::DocumentCtrl::format_text(const wxString &text, unsigned int cols, unsigned int from_line, unsigned int max_lines)
{
	assert(cols > 0);
	
	/* TODO: Throw myself into the abyss and support Unicode properly...
	 * (This function assumes one byte is one full-width character on the screen.
	*/
	
	std::list<wxString> lines;
	
	for(size_t at = 0; at < text.size();)
	{
		size_t newline_at = text.find_first_of('\n', at);
		
		if(newline_at != std::string::npos && newline_at <= (at + cols))
		{
			/* There is a newline within one row's worth of text of our current position.
			 * Add all the text up to it and continue from after it.
			*/
			lines.push_back(text.substr(at, newline_at - at));
			at = newline_at + 1;
		}
		else{
			/* The line is too long, just wrap it at whatever character is on the boundary.
			 *
			 * std::string::substr() will clamp the length if it goes beyond the end of
			 * the string.
			*/
			lines.push_back(text.substr(at, cols));
			at += cols;
		}
	}
	
	lines.erase(lines.begin(), std::next(lines.begin(), std::min((size_t)(from_line), lines.size())));
	lines.erase(std::next(lines.begin(), std::min((size_t)(max_lines), lines.size())), lines.end());
	
	return lines;
}

int REHex::DocumentCtrl::indent_width(int depth)
{
	return hf_char_width() * depth;
}

int REHex::DocumentCtrl::get_offset_column_width()
{
	return offset_column_width;
}

bool REHex::DocumentCtrl::get_cursor_visible()
{
	return cursor_visible;
}

/* Calculate the width of a character in hex_font. */
int REHex::DocumentCtrl::hf_char_width()
{
	return hf_string_width(1);
}

int REHex::DocumentCtrl::hf_char_height()
{
	return hf_height;
}

/* Calculate the bounding box for a string which is length characters long when
 * rendered using hex_font. The string should fit within the box.
 *
 * We can't just multiply the width of a single character because certain
 * platforms *cough* *OSX* use subpixel co-ordinates for character spacing.
*/
int REHex::DocumentCtrl::hf_string_width(int length)
{
	if(length == 0)
	{
		return 0;
	}
	
	if(length <= PRECOMP_HF_STRING_WIDTH_TO)
	{
		return hf_string_width_precomp[length - 1];
	}
	
	wxClientDC dc(this);
	dc.SetFont(hex_font);
	
	wxSize te = dc.GetTextExtent(std::string(length, 'X'));
	return te.GetWidth();
}

/* Calculate the character at the pixel offset relative to the start of the string. */
int REHex::DocumentCtrl::hf_char_at_x(int x_px)
{
	for(int i = 0;; ++i)
	{
		int w = hf_string_width(i + 1);
		if(w > x_px)
		{
			return i;
		}
	}
}

const std::vector<REHex::DocumentCtrl::Region*> &REHex::DocumentCtrl::get_regions() const
{
	return regions;
}

void REHex::DocumentCtrl::replace_all_regions(std::vector<Region*> &new_regions)
{
	assert(!new_regions.empty());
	
	/* Erase the old regions and swap the contents of the new list in. */
	
	for(auto r = regions.begin(); r != regions.end(); ++r)
	{
		delete *r;
	}
	
	regions.clear();
	
	regions.swap(new_regions);
	
	/* Initialise the indent_depth and indent_final counters. */
	
	std::list<off_t> indent_to;
	
	for(auto r = regions.begin(), p = r; r != regions.end(); ++r)
	{
		assert((*r)->indent_offset >= (*p)->indent_offset);
		
		while(!indent_to.empty() && indent_to.back() <= (*r)->indent_offset)
		{
			++((*p)->indent_final);
			indent_to.pop_back();
		}
		
		(*r)->indent_depth = indent_to.size();
		(*r)->indent_final = 0;
		
		if((*r)->indent_length > 0)
		{
			if(!indent_to.empty())
			{
				assert(((*r)->indent_offset + (*r)->indent_length) <= indent_to.back());
			}
			
			indent_to.push_back((*r)->indent_offset + (*r)->indent_length);
		}
		
		/* Advance p from second iteration. */
		if(p != r)
		{
			++p;
		}
	}
	
	regions.back()->indent_final = indent_to.size();
	
	/* Clear and repopulate data_regions with the GenericDataRegion regions. */
	
	data_regions.clear();
	
	for(auto r = regions.begin(); r != regions.end(); ++r)
	{
		GenericDataRegion *dr = dynamic_cast<GenericDataRegion*>(*r);
		if(dr != NULL)
		{
			data_regions.push_back(dr);
		}
	}
	
	/* Recalculates region widths/heights and updates scroll bars */
	_handle_width_change();
}

bool REHex::DocumentCtrl::region_OnChar(wxKeyEvent &event)
{
	off_t cursor_pos = get_cursor_position();
	
	auto cur_region = _data_region_by_offset(cursor_pos);
	assert(cur_region != data_regions.end());
	
	return (*cur_region)->OnChar(this, event);
}

REHex::DocumentCtrl::GenericDataRegion *REHex::DocumentCtrl::data_region_by_offset(off_t offset)
{
	auto region = _data_region_by_offset(offset);
	return region != data_regions.end() ? *region : NULL;
}

wxFont &REHex::DocumentCtrl::get_font()
{
	return hex_font;
}

REHex::DocumentCtrl::Region::Region(off_t indent_offset, off_t indent_length):
	indent_depth(0),
	indent_final(0),
	indent_offset(indent_offset),
	indent_length(indent_length)  {}

REHex::DocumentCtrl::Region::~Region() {}

int REHex::DocumentCtrl::Region::calc_width(REHex::DocumentCtrl &doc)
{
	return 0;
}

wxCursor REHex::DocumentCtrl::Region::cursor_for_point(REHex::DocumentCtrl &doc, int x, int64_t y_lines, int y_px)
{
	return wxNullCursor;
}

void REHex::DocumentCtrl::Region::draw_container(REHex::DocumentCtrl &doc, wxDC &dc, int x, int64_t y)
{
	if(indent_depth > 0)
	{
		int cw = doc.hf_char_width();
		int ch = doc.hf_height;
		
		int64_t skip_lines = (y < 0 ? (-y / ch) : 0);
		
		int     box_y  = y + (skip_lines * (int64_t)(ch));
		int64_t box_h  = (y_lines - skip_lines) * (int64_t)(ch);
		int     box_hc = std::min(box_h, (int64_t)(doc.client_height));
		
		int box_x = x + (cw / 4);
		int box_w = doc.virtual_width - (cw / 2);
		
		dc.SetPen(*wxTRANSPARENT_PEN);
		dc.SetBrush(wxBrush((*active_palette)[Palette::PAL_NORMAL_TEXT_BG]));
		
		dc.DrawRectangle(0, box_y, doc.client_width, box_hc);
		
		dc.SetPen(wxPen((*active_palette)[Palette::PAL_NORMAL_TEXT_FG]));
		
		for(int i = 0; i < indent_depth; ++i)
		{
			if(box_h <= (int64_t)(doc.client_height) && (i + indent_final) == indent_depth)
			{
				box_h  -= ch / 2;
				box_hc -= ch / 2;
			}
			
			dc.DrawLine(box_x, box_y, box_x, (box_y + box_hc));
			dc.DrawLine((box_x + box_w - 1), box_y, (box_x + box_w - 1), (box_y + box_hc));
			
			if(box_h <= (int64_t)(doc.client_height) && (i + indent_final) >= indent_depth)
			{
				dc.DrawLine(box_x, (box_y + box_h), (box_x + box_w - 1), (box_y + box_h));
				
				box_h  -= ch;
				box_hc -= ch;
			}
			
			box_x += cw;
			box_w -= cw * 2;
		}
	}
}

REHex::DocumentCtrl::GenericDataRegion::GenericDataRegion(off_t d_offset, off_t d_length):
	Region(d_offset, 0),
	d_offset(d_offset),
	d_length(d_length)
{
	assert(d_offset >= 0);
	assert(d_length >= 0);
}

bool REHex::DocumentCtrl::GenericDataRegion::OnChar(DocumentCtrl *doc_ctrl, wxKeyEvent &event)
{
	return false;
}

wxDataObject *REHex::DocumentCtrl::GenericDataRegion::OnCopy(DocumentCtrl &doc_ctrl)
{
	return NULL;
}

bool REHex::DocumentCtrl::GenericDataRegion::OnPaste(DocumentCtrl *doc_ctrl)
{
	return false;
}

REHex::DocumentCtrl::DataRegion::DataRegion(off_t d_offset, off_t d_length):
	GenericDataRegion(d_offset, d_length),
	bytes_per_line_actual(1) {}

int REHex::DocumentCtrl::DataRegion::calc_width(REHex::DocumentCtrl &doc)
{
	/* Decide how many bytes to display per line */
	
	if(doc.bytes_per_line == BYTES_PER_LINE_FIT_BYTES)
	{
		/* TODO: Can I do this algorithmically? */
		
		bytes_per_line_actual = 1;
		
		while(calc_width_for_bytes(doc, bytes_per_line_actual + 1) <= doc.client_width)
		{
			++bytes_per_line_actual;
		}
		
		first_line_pad_bytes = 0;
	}
	else if(doc.bytes_per_line == BYTES_PER_LINE_FIT_GROUPS)
	{
		bytes_per_line_actual = doc.bytes_per_group;
		
		while(calc_width_for_bytes(doc, bytes_per_line_actual + doc.bytes_per_group) <= doc.client_width)
		{
			bytes_per_line_actual += doc.bytes_per_group;
		}
		
		first_line_pad_bytes = 0;
	}
	else{
		bytes_per_line_actual = doc.bytes_per_line;
		
		first_line_pad_bytes = d_offset % bytes_per_line_actual;
	}
	
	return calc_width_for_bytes(doc, bytes_per_line_actual);
}

int REHex::DocumentCtrl::DataRegion::calc_width_for_bytes(DocumentCtrl &doc_ctrl, unsigned int line_bytes) const
{
	return doc_ctrl.offset_column_width
		/* indentation */
		+ (doc_ctrl.indent_width(indent_depth) * 2)
		
		/* hex data */
		+ doc_ctrl.hf_string_width(line_bytes * 2)
		+ doc_ctrl.hf_string_width((line_bytes - 1) / doc_ctrl.bytes_per_group)
		
		/* ASCII data */
		+ (doc_ctrl.show_ascii * doc_ctrl.hf_char_width())
		+ (doc_ctrl.show_ascii * doc_ctrl.hf_string_width(line_bytes));
}

void REHex::DocumentCtrl::DataRegion::calc_height(REHex::DocumentCtrl &doc, wxDC &dc)
{
	int indent_width = doc.indent_width(indent_depth);
	
	offset_text_x = indent_width;
	hex_text_x    = indent_width + doc.offset_column_width;
	ascii_text_x  = (doc.virtual_width - indent_width) - doc.hf_string_width(bytes_per_line_actual);
	
	/* If we are rendering the first line of the region, then we offset it to (mostly)
	 * preserve column alignment between regions.
	*/
	
	off_t effective_length = d_length + first_line_pad_bytes;
	
	/* Height of the region is simply the number of complete lines of data plus an incomplete
	 * one if the data isn't a round number of lines.
	*/
	y_lines = (effective_length / bytes_per_line_actual) + !!(effective_length % bytes_per_line_actual) + indent_final;
	
	if((d_offset + d_length) == doc.doc->buffer_length() && (effective_length % bytes_per_line_actual) == 0)
	{
		/* This is the last data region in the document. Make it one row taller if the last
		 * row is full so there is always somewhere to draw the insert cursor.
		*/
		++y_lines;
	}
}

void REHex::DocumentCtrl::DataRegion::draw(REHex::DocumentCtrl &doc, wxDC &dc, int x, int64_t y)
{
	draw_container(doc, dc, x, y);
	
	dc.SetFont(doc.hex_font);
	
	wxPen norm_fg_1px((*active_palette)[Palette::PAL_NORMAL_TEXT_FG], 1);
	wxPen selected_bg_1px((*active_palette)[Palette::PAL_SELECTED_TEXT_BG], 1);
	dc.SetBrush(*wxTRANSPARENT_BRUSH);
	
	bool alternate_row = true;
	
	auto normal_text_colour = [&dc,&alternate_row]()
	{
		dc.SetTextForeground((*active_palette)[alternate_row ? Palette::PAL_ALTERNATE_TEXT_FG : Palette::PAL_NORMAL_TEXT_FG ]);
		dc.SetBackgroundMode(wxTRANSPARENT);
	};
	
	/* If we are scrolled part-way into a data region, don't render data above the client area
	 * as it would get expensive very quickly with large files.
	*/
	int64_t skip_lines = (y < 0 ? (-y / doc.hf_height) : 0);
	off_t skip_bytes  = skip_lines * bytes_per_line_actual;
	
	if(skip_bytes > 0)
	{
		assert(skip_bytes > first_line_pad_bytes);
		skip_bytes -= first_line_pad_bytes;
	}
	
	if(skip_lines >= (y_lines - indent_final))
	{
		/* All of our data is past the top of the client area, all that needed to be
		 * rendered is the bottom of the container around it.
		*/
		return;
	}
	
	/* Increment y up to our real drawing start point. We can now trust it to be within a
	 * hf_height of zero, not the stratospheric integer-overflow-causing values it could
	 * previously have on huge files.
	*/
	y += skip_lines * doc.hf_height;
	
	/* The maximum amount of data that can be drawn on the screen before we're past the bottom
	 * of the client area. Drawing more than this would be pointless and very expensive in the
	 * case of large files.
	*/
	int max_lines = ((doc.client_height - y) / doc.hf_height) + 1;
	off_t max_bytes = (off_t)(max_lines) * (off_t)(bytes_per_line_actual);
	
	if((int64_t)(max_lines) > (y_lines - indent_final - skip_lines))
	{
		max_lines = (y_lines - indent_final - skip_lines);
	}
	
	if(doc.offset_column)
	{
		int offset_vl_x = (x + offset_text_x + doc.offset_column_width) - (doc.hf_char_width() / 2);
		
		dc.SetPen(norm_fg_1px);
		dc.DrawLine(offset_vl_x, y, offset_vl_x, y + (max_lines * doc.hf_height));
	}
	
	if(doc.show_ascii)
	{
		int ascii_vl_x = (x + ascii_text_x) - (doc.hf_char_width() / 2);
		
		dc.SetPen(norm_fg_1px);
		dc.DrawLine(ascii_vl_x, y, ascii_vl_x, y + (max_lines * doc.hf_height));
	}
	
	/* Fetch the data to be drawn. */
	std::vector<unsigned char> data;
	bool data_err = false;
	
	try {
		data = doc.doc->read_data(d_offset + skip_bytes, std::min(max_bytes, (d_length - std::min(skip_bytes, d_length))));
	}
	catch(const std::exception &e)
	{
		fprintf(stderr, "Exception in REHex::DocumentCtrl::DataRegion::draw: %s\n", e.what());
		
		data.insert(data.end(), std::min(max_bytes, (d_length - std::min(skip_bytes, d_length))), '?');
		data_err = true;
	}
	
	static const int SECONDARY_SELECTION_MAX = 4096;
	
	std::vector<unsigned char> selection_data;
	if(doc.get_highlight_selection_match() && doc.selection_length > 0 && doc.selection_length <= SECONDARY_SELECTION_MAX)
	{
		try {
			selection_data = doc.doc->read_data(doc.selection_off, doc.selection_length);
		}
		catch(const std::exception &e)
		{
			fprintf(stderr, "Exception in REHex::Document::Region::Data::draw: %s\n", e.what());
		}
	}
	
	/* The offset of the character in the Buffer currently being drawn. */
	off_t cur_off = d_offset + skip_bytes;
	
	bool hex_active   = doc.HasFocus() && doc.cursor_state != Document::CSTATE_ASCII;
	bool ascii_active = doc.HasFocus() && doc.cursor_state == Document::CSTATE_ASCII;
	
	off_t cursor_pos = doc.get_cursor_position();
	
	size_t secondary_selection_remain = 0;
	
	for(auto di = data.begin();;)
	{
		alternate_row = !alternate_row;
		
		if(doc.offset_column)
		{
			/* Draw the offsets to the left */
			
			std::string offset_str = format_offset(cur_off, doc.offset_display_base, doc.doc->buffer_length());
			
			normal_text_colour();
			dc.DrawText(offset_str.c_str(), (x + offset_text_x), y);
		}
		
		/* If we are rendering the first line of the region, then we offset it to (mostly)
		 * preserve column alignment between regions.
		*/
		
		unsigned int line_pad_bytes = (cur_off == d_offset)
			? first_line_pad_bytes
			: 0;
		
		int hex_base_x = x + hex_text_x;                                                 /* Base X co-ordinate to draw hex characters from */
		int hex_x_char = (line_pad_bytes * 2) + (line_pad_bytes / doc.bytes_per_group);  /* Column of current hex character */
		int hex_x      = hex_base_x + doc.hf_string_width(hex_x_char);                   /* X co-ordinate of current hex character */
		
		int ascii_base_x = x + ascii_text_x;                                  /* Base X co-ordinate to draw ASCII characters from */
		int ascii_x_char = line_pad_bytes;                                    /* Column of current ASCII character */
		int ascii_x      = ascii_base_x + doc.hf_string_width(ascii_x_char);  /* X co-ordinate of current ASCII character */
		
		auto draw_end_cursor = [&]()
		{
			if((doc.cursor_visible && doc.cursor_state == Document::CSTATE_HEX) || !hex_active)
			{
				if(doc.insert_mode || !hex_active)
				{
					dc.SetPen(norm_fg_1px);
					dc.DrawLine(hex_x, y, hex_x, y + doc.hf_height);
				}
				else{
					/* Draw the cursor in red if trying to overwrite at an invalid
					 * position. Should only happen in empty files.
					*/
					dc.SetPen(*wxRED_PEN);
					dc.DrawLine(hex_x, y, hex_x, y + doc.hf_height);
				}
			}
			
			if(doc.show_ascii && ((doc.cursor_visible && doc.cursor_state == Document::CSTATE_ASCII) || !ascii_active))
			{
				if(doc.insert_mode || !ascii_active)
				{
					dc.SetPen(norm_fg_1px);
					dc.DrawLine(ascii_x, y, ascii_x, y + doc.hf_height);
				}
				else{
					/* Draw the cursor in red if trying to overwrite at an invalid
					 * position. Should only happen in empty files.
					*/
					dc.SetPen(*wxRED_PEN);
					dc.DrawLine(ascii_x, y, ascii_x, y + doc.hf_height);
				}
			}
		};
		
		if(di == data.end())
		{
			if(cur_off == cursor_pos)
			{
				draw_end_cursor();
			}
			
			break;
		}
		
		/* Calling wxDC::DrawText() for each individual character on the screen is
		 * painfully slow, so we batch up the wxDC::DrawText() calls for each colour and
		 * area on a per-line basis.
		 *
		 * The key of the deferred_drawtext map is the X co-ordinate to render the string
		 * at (hex_base_x or ascii_base_x) and the foreground colour to use.
		 *
		 * The draw_char_deferred() function adds a character to be drawn to the map, while
		 * prefixing it with any spaces necessary to pad it to the correct column from the
		 * base X co-ordinate.
		*/
		
		std::map<std::pair<int, Palette::ColourIndex>, std::string> deferred_drawtext;
		
		auto draw_char_deferred = [&](int base_x, Palette::ColourIndex colour_idx, int col, char ch)
		{
			std::pair<int, Palette::ColourIndex> k(base_x, colour_idx);
			std::string &str = deferred_drawtext[k];
			
			assert(str.length() <= col);
			
			str.append((col - str.length()), ' ');
			str.append(1, ch);
		};
		
		/* Because we need to minimise wxDC::DrawText() calls (see above), we draw any
		 * background colours ourselves and set the background mode to transparent when
		 * drawing text, which enables us to skip over characters that shouldn't be
		 * touched by that particular wxDC::DrawText() call by inserting spaces.
		*/
		
		auto fill_char_bg = [&](int char_x, Palette::ColourIndex colour_idx)
		{
			wxBrush bg_brush((*active_palette)[colour_idx]);
			
			dc.SetBrush(bg_brush);
			dc.SetPen(*wxTRANSPARENT_PEN);
			
			dc.DrawRectangle(char_x, y, doc.hf_char_width(), doc.hf_height);
		};
		
		for(unsigned int c = line_pad_bytes; c < bytes_per_line_actual && di != data.end(); ++c)
		{
			if(c > line_pad_bytes && (c % doc.bytes_per_group) == 0)
			{
				hex_x = hex_base_x + doc.hf_string_width(++hex_x_char);
			}
			
			if(secondary_selection_remain == 0
				&& (size_t)(data.end() - di) >= selection_data.size()
				&& std::equal(selection_data.begin(), selection_data.end(), di))
			{
				secondary_selection_remain = selection_data.size();
			}
			
			unsigned char byte        = *(di++);
			unsigned char high_nibble = (byte & 0xF0) >> 4;
			unsigned char low_nibble  = (byte & 0x0F);
			
			auto highlight = highlight_at_off(cur_off);
			
			auto draw_nibble = [&](unsigned char nibble, bool invert)
			{
				const char *nibble_to_hex = data_err
					? "????????????????"
					: "0123456789ABCDEF";
				
				if(invert && doc.cursor_visible)
				{
					fill_char_bg(hex_x, Palette::PAL_INVERT_TEXT_BG);
					draw_char_deferred(hex_base_x, Palette::PAL_INVERT_TEXT_FG, hex_x_char, nibble_to_hex[nibble]);
				}
				else if(cur_off >= doc.selection_off
					&& cur_off < (doc.selection_off + doc.selection_length)
					&& hex_active)
				{
					fill_char_bg(hex_x, Palette::PAL_SELECTED_TEXT_BG);
					draw_char_deferred(hex_base_x, Palette::PAL_SELECTED_TEXT_FG, hex_x_char, nibble_to_hex[nibble]);
				}
				else if(secondary_selection_remain > 0 && !(cur_off >= doc.selection_off && cur_off < (doc.selection_off + doc.selection_length)))
				{
					fill_char_bg(hex_x, Palette::PAL_SECONDARY_SELECTED_TEXT_BG);
					draw_char_deferred(hex_base_x, Palette::PAL_SECONDARY_SELECTED_TEXT_FG, hex_x_char, nibble_to_hex[nibble]);
				}
				else if(highlight.enable)
				{
					fill_char_bg(hex_x, highlight.bg_colour_idx);
					draw_char_deferred(hex_base_x, highlight.fg_colour_idx, hex_x_char, nibble_to_hex[nibble]);
				}
				else{
					draw_char_deferred(hex_base_x, alternate_row ? Palette::PAL_ALTERNATE_TEXT_FG : Palette::PAL_NORMAL_TEXT_FG, hex_x_char, nibble_to_hex[nibble]);
				}
				
				hex_x = hex_base_x + doc.hf_string_width(++hex_x_char);
			};
			
			bool inv_high, inv_low;
			if(cur_off == cursor_pos && hex_active)
			{
				if(doc.cursor_state == Document::CSTATE_HEX)
				{
					inv_high = !doc.insert_mode;
					inv_low  = !doc.insert_mode;
				}
				else /* if(doc.cursor_state == Document::CSTATE_HEX_MID) */
				{
					inv_high = false;
					inv_low  = true;
				}
			}
			else{
				inv_high = false;
				inv_low  = false;
			}
			
			/* Need the current hex_x value for drawing any boxes or insert cursors
			 * below, before it gets updated by draw_nibble().
			*/
			const int pd_hx = hex_x;
			
			draw_nibble(high_nibble, inv_high);
			draw_nibble(low_nibble,  inv_low);
			
			if(cur_off >= doc.selection_off && cur_off < (doc.selection_off + doc.selection_length) && !hex_active)
			{
				dc.SetPen(selected_bg_1px);
				
				if(cur_off == doc.selection_off || c == 0)
				{
					/* Draw vertical line left of selection. */
					dc.DrawLine(pd_hx, y, pd_hx, (y + doc.hf_height));
				}
				
				if(cur_off == (doc.selection_off + doc.selection_length - 1) || c == (bytes_per_line_actual - 1))
				{
					/* Draw vertical line right of selection. */
					dc.DrawLine((pd_hx + doc.hf_string_width(2) - 1), y, (pd_hx + doc.hf_string_width(2) - 1), (y + doc.hf_height));
				}
				
				if(cur_off < (doc.selection_off + bytes_per_line_actual))
				{
					/* Draw horizontal line above selection. */
					dc.DrawLine(pd_hx, y, (pd_hx + doc.hf_string_width(2)), y);
				}
				
				if(cur_off > doc.selection_off && cur_off <= (doc.selection_off + bytes_per_line_actual) && c > 0 && (c % doc.bytes_per_group) == 0)
				{
					/* Draw horizontal line above gap along top of selection. */
					dc.DrawLine((pd_hx - doc.hf_char_width()), y, pd_hx, y);
				}
				
				if(cur_off >= (doc.selection_off + doc.selection_length - bytes_per_line_actual))
				{
					/* Draw horizontal line below selection. */
					dc.DrawLine(pd_hx, (y + doc.hf_height - 1), (pd_hx + doc.hf_string_width(2)), (y + doc.hf_height - 1));
					
					if(c > 0 && (c % doc.bytes_per_group) == 0 && cur_off > doc.selection_off)
					{
						/* Draw horizontal line below gap along bottom of selection. */
						dc.DrawLine((pd_hx - doc.hf_char_width()), (y + doc.hf_height - 1), pd_hx, (y + doc.hf_height - 1));
					}
				}
			}
			
			if(cur_off == cursor_pos && doc.insert_mode && ((doc.cursor_visible && doc.cursor_state == Document::CSTATE_HEX) || !hex_active))
			{
				/* Draw insert cursor. */
				dc.SetPen(norm_fg_1px);
				dc.DrawLine(pd_hx, y, pd_hx, y + doc.hf_height);
			}
			
			if(cur_off == cursor_pos && !doc.insert_mode && !hex_active)
			{
				/* Draw inactive overwrite cursor. */
				dc.SetBrush(*wxTRANSPARENT_BRUSH);
				dc.SetPen(norm_fg_1px);
				
				if(doc.cursor_state == Document::CSTATE_HEX_MID)
				{
					dc.DrawRectangle(pd_hx + doc.hf_char_width(), y, doc.hf_char_width(), doc.hf_height);
				}
				else{
					dc.DrawRectangle(pd_hx, y, doc.hf_string_width(2), doc.hf_height);
				}
			}
			
			if(doc.show_ascii)
			{
				char ascii_byte = isasciiprint(byte)
					? byte
					: '.';
				
				if(ascii_active)
				{
					if(cur_off == cursor_pos && !doc.insert_mode && doc.cursor_visible)
					{
						fill_char_bg(ascii_x, Palette::PAL_INVERT_TEXT_BG);
						draw_char_deferred(ascii_base_x, Palette::PAL_INVERT_TEXT_FG, ascii_x_char, ascii_byte);
					}
					else if(cur_off >= doc.selection_off && cur_off < (doc.selection_off + doc.selection_length))
					{
						fill_char_bg(ascii_x, Palette::PAL_SELECTED_TEXT_BG);
						draw_char_deferred(ascii_base_x, Palette::PAL_SELECTED_TEXT_FG, ascii_x_char, ascii_byte);
					}
					else if(secondary_selection_remain > 0)
					{
						fill_char_bg(ascii_x, Palette::PAL_SECONDARY_SELECTED_TEXT_BG);
						draw_char_deferred(ascii_base_x, Palette::PAL_SECONDARY_SELECTED_TEXT_FG, ascii_x_char, ascii_byte);
					}
					else if(highlight.enable)
					{
						fill_char_bg(ascii_x, highlight.bg_colour_idx);
						draw_char_deferred(ascii_base_x, highlight.fg_colour_idx, ascii_x_char, ascii_byte);
					}
					else{
						draw_char_deferred(ascii_base_x, alternate_row ? Palette::PAL_ALTERNATE_TEXT_FG : Palette::PAL_NORMAL_TEXT_FG, ascii_x_char, ascii_byte);
					}
				}
				else{
					if(secondary_selection_remain > 0 && !(cur_off >= doc.selection_off && cur_off < (doc.selection_off + doc.selection_length)) && !ascii_active)
					{
						fill_char_bg(ascii_x, Palette::PAL_SECONDARY_SELECTED_TEXT_BG);
						draw_char_deferred(ascii_base_x, Palette::PAL_SECONDARY_SELECTED_TEXT_FG, ascii_x_char, ascii_byte);
					}
					else if(highlight.enable && !ascii_active)
					{
						fill_char_bg(ascii_x, highlight.bg_colour_idx);
						draw_char_deferred(ascii_base_x, highlight.fg_colour_idx, ascii_x_char, ascii_byte);
					}
					else{
						draw_char_deferred(ascii_base_x, alternate_row ? Palette::PAL_ALTERNATE_TEXT_FG : Palette::PAL_NORMAL_TEXT_FG, ascii_x_char, ascii_byte);
					}
					
					if(cur_off == cursor_pos && !doc.insert_mode)
					{
						dc.SetBrush(*wxTRANSPARENT_BRUSH);
						dc.SetPen(norm_fg_1px);
						
						dc.DrawRectangle(ascii_x, y, doc.hf_char_width(), doc.hf_height);
					}
					else if(cur_off >= doc.selection_off && cur_off < (doc.selection_off + doc.selection_length))
					{
						dc.SetPen(selected_bg_1px);
						
						if(cur_off == doc.selection_off || c == 0)
						{
							/* Draw vertical line left of selection. */
							dc.DrawLine(ascii_x, y, ascii_x, (y + doc.hf_height));
						}
						
						if(cur_off == (doc.selection_off + doc.selection_length - 1) || c == (bytes_per_line_actual - 1))
						{
							/* Draw vertical line right of selection. */
							dc.DrawLine((ascii_x + doc.hf_char_width() - 1), y, (ascii_x + doc.hf_char_width() - 1), (y + doc.hf_height));
						}
						
						if(cur_off < (doc.selection_off + bytes_per_line_actual))
						{
							/* Draw horizontal line above selection. */
							dc.DrawLine(ascii_x, y, (ascii_x + doc.hf_char_width()), y);
						}
						
						if(cur_off >= (doc.selection_off + doc.selection_length - bytes_per_line_actual))
						{
							/* Draw horizontal line below selection. */
							dc.DrawLine(ascii_x, (y + doc.hf_height - 1), (ascii_x + doc.hf_char_width()), (y + doc.hf_height - 1));
						}
					}
				}
				
				if(cur_off == cursor_pos && doc.insert_mode && (doc.cursor_visible || !ascii_active))
				{
					dc.SetPen(norm_fg_1px);
					dc.DrawLine(ascii_x, y, ascii_x, y + doc.hf_height);
				}
				
				ascii_x = ascii_base_x + doc.hf_string_width(++ascii_x_char);
			}
			
			++cur_off;
			
			if(secondary_selection_remain > 0)
			{
				--secondary_selection_remain;
			}
		}
		
		normal_text_colour();
		
		for(auto dd = deferred_drawtext.begin(); dd != deferred_drawtext.end(); ++dd)
		{
			dc.SetTextForeground((*active_palette)[dd->first.second]);
			dc.SetBackgroundMode(wxTRANSPARENT);
			
			dc.DrawText(dd->second, dd->first.first, y);
		}
		
		if(cur_off == cursor_pos && cur_off == doc.doc->buffer_length() && (d_length % bytes_per_line_actual) != 0)
		{
			draw_end_cursor();
		}
		
		y += doc.hf_height;
		
		if(di == data.end() && (cur_off < doc.doc->buffer_length() || (d_length % bytes_per_line_actual) != 0))
		{
			break;
		}
	}
}

wxCursor REHex::DocumentCtrl::DataRegion::cursor_for_point(REHex::DocumentCtrl &doc, int x, int64_t y_lines, int y_px)
{
	if(x >= hex_text_x)
	{
		return wxCursor(wxCURSOR_IBEAM);
	}
	else{
		return wxNullCursor;
	}
}

off_t REHex::DocumentCtrl::DataRegion::offset_at_xy_hex(REHex::DocumentCtrl &doc, int mouse_x_px, uint64_t mouse_y_lines)
{
	if(mouse_x_px < hex_text_x)
	{
		return -1;
	}
	
	mouse_x_px -= hex_text_x;
	
	/* Calculate the offset within the Buffer of the first byte on this line
	 * and the offset (plus one) of the last byte on this line.
	*/
	off_t line_data_begin = (d_offset - first_line_pad_bytes) + ((off_t)(bytes_per_line_actual) * mouse_y_lines);
	off_t line_data_end   = std::min((line_data_begin + bytes_per_line_actual), (d_offset + d_length));
	
	unsigned int char_offset = doc.hf_char_at_x(mouse_x_px);
	if(((char_offset + 1) % ((doc.bytes_per_group * 2) + 1)) == 0)
	{
		/* Click was over a space between byte groups. */
		return -1;
	}
	else{
		unsigned int char_offset_sub_spaces = char_offset - (char_offset / ((doc.bytes_per_group * 2) + 1));
		unsigned int line_offset_bytes      = char_offset_sub_spaces / 2;
		off_t clicked_offset                = line_data_begin + line_offset_bytes;
		
		if(clicked_offset < d_offset)
		{
			/* Clicked in padding on first line. */
			return -1;
		}
		else if(clicked_offset < line_data_end)
		{
			/* Clicked on a byte */
			return clicked_offset;
		}
		else{
			/* Clicked past the end of the line */
			return -1;
		}
	}
}

off_t REHex::DocumentCtrl::DataRegion::offset_at_xy_ascii(REHex::DocumentCtrl &doc, int mouse_x_px, uint64_t mouse_y_lines)
{
	if(!doc.show_ascii || mouse_x_px < ascii_text_x)
	{
		return -1;
	}
	
	mouse_x_px -= ascii_text_x;
	
	/* Calculate the offset within the Buffer of the first byte on this line
	 * and the offset (plus one) of the last byte on this line.
	*/
	off_t line_data_begin = (d_offset - first_line_pad_bytes) + ((off_t)(bytes_per_line_actual) * mouse_y_lines);
	off_t line_data_end   = std::min((line_data_begin + bytes_per_line_actual), (d_offset + d_length));
	
	unsigned int char_offset = doc.hf_char_at_x(mouse_x_px);
	off_t clicked_offset     = line_data_begin + char_offset;
	
	if(clicked_offset < d_offset)
	{
		/* Clicked in padding on first line. */
		return -1;
	}
	else if(clicked_offset < line_data_end)
	{
		/* Clicked on a character */
		return clicked_offset;
	}
	else{
		/* Clicked past the end of the line */
		return -1;
	}
}

off_t REHex::DocumentCtrl::DataRegion::offset_near_xy_hex(REHex::DocumentCtrl &doc, int mouse_x_px, uint64_t mouse_y_lines)
{
	/* Calculate the offset within the Buffer of the first byte on this line
	 * and the offset (plus one) of the last byte on this line.
	*/
	off_t line_data_begin = (d_offset - first_line_pad_bytes) + ((off_t)(bytes_per_line_actual) * mouse_y_lines);
	off_t line_data_end   = std::min((line_data_begin + bytes_per_line_actual), (d_offset + d_length));
	
	if(mouse_x_px < hex_text_x)
	{
		/* Mouse is in offset area, return offset of last byte of previous line. */
		return line_data_begin - 1;
	}
	
	mouse_x_px -= hex_text_x;
	
	unsigned int char_offset = doc.hf_char_at_x(mouse_x_px);
	
	unsigned int char_offset_sub_spaces = char_offset - (char_offset / ((doc.bytes_per_group * 2) + 1));
	unsigned int line_offset_bytes      = char_offset_sub_spaces / 2;
	off_t clicked_offset                = line_data_begin + line_offset_bytes;
	
	if(clicked_offset < d_offset)
	{
		/* Mouse is in padding area on first line, return offset of last byte of previous line. */
		return d_offset - 1;
	}
	else if(clicked_offset < line_data_end)
	{
		/* Mouse is on a byte. */
		return clicked_offset;
	}
	else{
		/* Mouse is past end of line, return last byte of this line. */
		return line_data_end - 1;
	}
}

off_t REHex::DocumentCtrl::DataRegion::offset_near_xy_ascii(REHex::DocumentCtrl &doc, int mouse_x_px, uint64_t mouse_y_lines)
{
	/* Calculate the offset within the Buffer of the first byte on this line
	 * and the offset (plus one) of the last byte on this line.
	*/
	off_t line_data_begin = (d_offset - first_line_pad_bytes) + ((off_t)(bytes_per_line_actual) * mouse_y_lines);
	off_t line_data_end   = std::min((line_data_begin + bytes_per_line_actual), (d_offset + d_length));
	
	if(!doc.show_ascii || mouse_x_px < ascii_text_x)
	{
		/* Mouse is left of ASCII area, return last byte of previous line. */
		return line_data_begin - 1;
	}
	
	mouse_x_px -= ascii_text_x;
	
	unsigned int char_offset = doc.hf_char_at_x(mouse_x_px);
	off_t clicked_offset     = line_data_begin + char_offset;
	
	if(clicked_offset < d_offset)
	{
		/* Mouse is in padding area on first line, return offset of last byte of previous line. */
		return d_offset - 1;
	}
	else if(clicked_offset < line_data_end)
	{
		/* Mouse is on a character. */
		return clicked_offset;
	}
	else{
		/* Mouse is beyond end of line, return last byte of this line. */
		return line_data_end - 1;
	}
}

std::pair<off_t, REHex::DocumentCtrl::GenericDataRegion::ScreenArea> REHex::DocumentCtrl::DataRegion::offset_at_xy(DocumentCtrl &doc, int mouse_x_px, int64_t mouse_y_lines)
{
	if(doc.show_ascii && mouse_x_px >= ascii_text_x)
	{
		off_t off = offset_at_xy_ascii(doc, mouse_x_px, mouse_y_lines);
		return std::make_pair(off, (off >= 0 ? SA_ASCII : SA_NONE));
	}
	else if(mouse_x_px >= hex_text_x)
	{
		off_t off = offset_at_xy_hex(doc, mouse_x_px, mouse_y_lines);
		return std::make_pair(off, (off >= 0 ? SA_HEX : SA_NONE));
	}
	else{
		return std::make_pair(-1, SA_NONE);
	}
}

std::pair<off_t, REHex::DocumentCtrl::GenericDataRegion::ScreenArea> REHex::DocumentCtrl::DataRegion::offset_near_xy(DocumentCtrl &doc, int mouse_x_px, int64_t mouse_y_lines, ScreenArea type_hint)
{
	if(type_hint == SA_ASCII)
	{
		if(doc.show_ascii)
		{
			off_t off = offset_near_xy_ascii(doc, mouse_x_px, mouse_y_lines);
			return std::make_pair(off, (off >= 0 ? SA_ASCII : SA_NONE));
		}
		else{
			return std::make_pair(-1, SA_NONE);
		}
	}
	else if(type_hint == SA_HEX)
	{
		off_t off = offset_near_xy_hex(doc, mouse_x_px, mouse_y_lines);
		return std::make_pair(off, (off >= 0 ? SA_HEX : SA_NONE));
	}
	
	if(doc.show_ascii && mouse_x_px >= ascii_text_x)
	{
		off_t off = offset_near_xy_ascii(doc, mouse_x_px, mouse_y_lines);
		return std::make_pair(off, (off >= 0 ? SA_ASCII : SA_NONE));
	}
	else if(mouse_x_px >= hex_text_x)
	{
		off_t off = offset_near_xy_hex(doc, mouse_x_px, mouse_y_lines);
		return std::make_pair(off, (off >= 0 ? SA_HEX : SA_NONE));
	}
	else{
		return std::make_pair(-1, SA_NONE);
	}
}

off_t REHex::DocumentCtrl::DataRegion::cursor_left_from(off_t pos)
{
	assert(pos >= d_offset);
	assert(pos <= (d_offset + d_length));
	
	off_t new_pos = pos - 1;
	
	if(new_pos >= d_offset && new_pos < (d_offset + d_length))
	{
		return new_pos;
	}
	else{
		return CURSOR_PREV_REGION;
	}
}

off_t REHex::DocumentCtrl::DataRegion::cursor_right_from(off_t pos)
{
	assert(pos >= d_offset);
	assert(pos <= (d_offset + d_length));
	
	off_t new_pos = pos + 1;
	
	if(new_pos >= d_offset && new_pos < (d_offset + d_length))
	{
		return new_pos;
	}
	else{
		return CURSOR_NEXT_REGION;
	}
}

off_t REHex::DocumentCtrl::DataRegion::cursor_up_from(off_t pos)
{
	assert(pos >= d_offset);
	assert(pos <= (d_offset + d_length));
	
	off_t new_pos = pos - bytes_per_line_actual;
	
	if(new_pos < d_offset && new_pos >= (d_offset - (off_t)(first_line_pad_bytes)))
	{
		/* Moving from second line to first line, but first line is padded past this column. */
		new_pos = d_offset;
	}
	
	if(new_pos >= d_offset && new_pos < (d_offset + d_length))
	{
		return new_pos;
	}
	else{
		return CURSOR_PREV_REGION;
	}
}

off_t REHex::DocumentCtrl::DataRegion::cursor_down_from(off_t pos)
{
	assert(pos >= d_offset);
	assert(pos <= (d_offset + d_length));
	
	off_t new_pos = pos + bytes_per_line_actual;
	
	off_t visual_offset = d_offset - (off_t)(first_line_pad_bytes);
	off_t last_row_off = visual_offset + (((d_length + (off_t)(first_line_pad_bytes)) / bytes_per_line_actual) * bytes_per_line_actual);
	
	if(pos < last_row_off && new_pos >= (d_offset + d_length))
	{
		/* There is a line below the current line, but it isn't as long as this one, so
		 * jump to the end of it.
		*/
		return d_offset + d_length - 1;
	}
	
	if(new_pos >= d_offset && new_pos < (d_offset + d_length))
	{
		return new_pos;
	}
	else{
		return CURSOR_NEXT_REGION;
	}
}

off_t REHex::DocumentCtrl::DataRegion::cursor_home_from(off_t pos)
{
	assert(pos >= d_offset);
	assert(pos <= (d_offset + d_length));
	
	off_t visual_offset = d_offset - (off_t)(first_line_pad_bytes);
	off_t bytes_from_start_of_visual_line = (pos - visual_offset) % bytes_per_line_actual;
	
	off_t new_pos = std::max(
		(pos - bytes_from_start_of_visual_line),
		d_offset);
	
	return new_pos;
}

off_t REHex::DocumentCtrl::DataRegion::cursor_end_from(off_t pos)
{
	assert(pos >= d_offset);
	assert(pos <= (d_offset + d_length));
	
	off_t visual_offset = d_offset - (off_t)(first_line_pad_bytes);
	off_t bytes_from_start_of_visual_line = (pos - visual_offset) % bytes_per_line_actual;
	
	if(bytes_from_start_of_visual_line == (bytes_per_line_actual - 1))
	{
		/* Already at the end of the line. */
		return pos;
	}
	
	off_t new_pos = std::min(
		(pos + (bytes_per_line_actual - bytes_from_start_of_visual_line) - 1),
		(d_offset + d_length - 1));
	
	return new_pos;
}

int REHex::DocumentCtrl::DataRegion::cursor_column(off_t pos)
{
	assert(pos >= d_offset);
	assert(pos <= (d_offset + d_length));
	
	off_t visual_offset = d_offset - (off_t)(first_line_pad_bytes);
	off_t region_offset = pos - visual_offset;
	
	int column = region_offset % bytes_per_line_actual;
	
	return column;
}

off_t REHex::DocumentCtrl::DataRegion::first_row_nearest_column(int column)
{
	off_t visual_offset = d_offset - (off_t)(first_line_pad_bytes);
	
	off_t offset_at_col = visual_offset + column;
	
	offset_at_col = std::max(offset_at_col, d_offset);
	offset_at_col = std::min(offset_at_col, (visual_offset + (off_t)(bytes_per_line_actual) - 1));
	offset_at_col = std::min(offset_at_col, (d_offset + d_length - (d_length > 0)));
	
	assert(offset_at_col >= d_offset);
	assert(offset_at_col < (d_offset + d_length + (d_length == 0)));
	
	return offset_at_col;
}

off_t REHex::DocumentCtrl::DataRegion::last_row_nearest_column(int column)
{
	off_t visual_offset = d_offset - (off_t)(first_line_pad_bytes);
	off_t last_row_off = visual_offset + ((d_length / bytes_per_line_actual) * bytes_per_line_actual);
	
	off_t offset_at_col = last_row_off + column;
	
	offset_at_col = std::max(offset_at_col, d_offset);
	offset_at_col = std::max(offset_at_col, last_row_off);
	offset_at_col = std::min(offset_at_col, (d_offset + d_length - 1));
	
	assert(offset_at_col >= d_offset);
	assert(offset_at_col < (d_offset + d_length + (d_length == 0)));
	
	return offset_at_col;
}

off_t REHex::DocumentCtrl::DataRegion::nth_row_nearest_column(int64_t row, int column)
{
	assert(row >= 0);
	assert(row < y_lines);
	
	off_t first_row_off = first_row_nearest_column(column);
	off_t last_row_off  = last_row_nearest_column(column);
	
	return std::min(
		(first_row_off + ((off_t)(row) * (off_t)(bytes_per_line_actual))),
		last_row_off);
}

REHex::DocumentCtrl::Rect REHex::DocumentCtrl::DataRegion::calc_offset_bounds(off_t offset, DocumentCtrl *doc_ctrl)
{
	assert(offset >= d_offset);
	assert(offset <= (d_offset + d_length));
	
	off_t region_offset = offset - (d_offset - first_line_pad_bytes);
	
	uint64_t region_line = y_offset + (region_offset / bytes_per_line_actual);
	
	off_t line_off = region_offset % bytes_per_line_actual;
	
	Document::CursorState cursor_state = doc_ctrl->get_cursor_state();
	
	if(cursor_state == Document::CSTATE_HEX || cursor_state == Document::CSTATE_HEX_MID)
	{
		unsigned int bytes_per_group = doc_ctrl->get_bytes_per_group();
		int line_x = hex_text_x + doc_ctrl->hf_string_width((line_off * 2) + (line_off / bytes_per_group));
		
		return Rect(
			line_x,                        /* x */
			region_line,                   /* y */
			doc_ctrl->hf_string_width(2),  /* w */
			1);                            /* h */
	}
	else if(cursor_state == Document::CSTATE_ASCII)
	{
		int byte_x = ascii_text_x + doc_ctrl->hf_string_width(line_off);
		
		return Rect(
			byte_x,                     /* x */
			region_line,                /* y */
			doc_ctrl->hf_char_width(),  /* w */
			1);                         /* h */
	}
	else{
		/* Unreachable. Return invalid rect. */
		return Rect();
	}
}

REHex::DocumentCtrl::DataRegion::Highlight REHex::DocumentCtrl::DataRegion::highlight_at_off(off_t off) const
{
	return NoHighlight();
}

REHex::DocumentCtrl::DataRegionDocHighlight::DataRegionDocHighlight(off_t d_offset, off_t d_length, Document &doc):
	DataRegion(d_offset, d_length), doc(doc) {}

REHex::DocumentCtrl::DataRegion::Highlight REHex::DocumentCtrl::DataRegionDocHighlight::highlight_at_off(off_t off) const
{
	const NestedOffsetLengthMap<int> &highlights = doc.get_highlights();
	
	auto highlight = NestedOffsetLengthMap_get(highlights, off);
	if(highlight != highlights.end())
	{
		return Highlight(
			active_palette->get_highlight_fg_idx(highlight->second),
			active_palette->get_highlight_bg_idx(highlight->second),
			true);
	}
	else if(doc.is_byte_dirty(off))
	{
		return Highlight(
			Palette::PAL_DIRTY_TEXT_FG,
			Palette::PAL_DIRTY_TEXT_BG,
			true);
	}
	else{
		return NoHighlight();
	}
}

REHex::DocumentCtrl::CommentRegion::CommentRegion(off_t c_offset, off_t c_length, const wxString &c_text, bool nest_children, bool truncate):
	Region(c_offset, (nest_children ? c_length : 0)),
	c_offset(c_offset),
	c_length(c_length),
	c_text(c_text),
	truncate(truncate) {}

void REHex::DocumentCtrl::CommentRegion::calc_height(REHex::DocumentCtrl &doc, wxDC &dc)
{
	if(truncate)
	{
		y_lines = 2 + indent_final;
		return;
	}
	
	unsigned int row_chars = doc.hf_char_at_x(doc.virtual_width - (2 * doc.indent_width(indent_depth))) - 1;
	if(row_chars == 0)
	{
		/* Zero columns of width. Probably still initialising. */
		this->y_lines = 1 + indent_final;
	}
	else{
		auto comment_lines = format_text(c_text, row_chars);
		this->y_lines  = comment_lines.size() + 1 + indent_final;
	}
}

void REHex::DocumentCtrl::CommentRegion::draw(REHex::DocumentCtrl &doc, wxDC &dc, int x, int64_t y)
{
	draw_container(doc, dc, x, y);
	
	int indent_width = doc.indent_width(indent_depth);
	x += indent_width;
	
	dc.SetFont(doc.hex_font);
	
	unsigned int row_chars = doc.hf_char_at_x(doc.virtual_width - (2 * indent_width)) - 1;
	if(row_chars == 0)
	{
		/* Zero columns of width. Probably still initialising. */
		return;
	}
	
	auto lines = format_text(c_text, row_chars);
	
	if(truncate && lines.size() > 1)
	{
		wxString &first_line = lines.front();
		if(first_line.length() < row_chars)
		{
			first_line += L"\u2026";
		}
		else{
			first_line.Last() = L'\u2026';
		}
		
		lines.erase(std::next(lines.begin()), lines.end());
	}
	
	{
		int box_x = x + (doc.hf_char_width() / 4);
		int box_y = y + (doc.hf_height / 4);
		
		unsigned int box_w = (doc.virtual_width - (indent_depth * doc.hf_char_width() * 2)) - (doc.hf_char_width() / 2);
		unsigned int box_h = (lines.size() * doc.hf_height) + (doc.hf_height / 2);
		
		dc.SetPen(wxPen((*active_palette)[Palette::PAL_NORMAL_TEXT_FG], 1));
		dc.SetBrush(wxBrush((*active_palette)[Palette::PAL_COMMENT_BG]));
		
		dc.DrawRectangle(box_x, box_y, box_w, box_h);
		
		if(indent_length > 0)
		{
			dc.DrawLine(box_x, (box_y + box_h), box_x, (box_y + box_h + doc.hf_height));
			dc.DrawLine((box_x + box_w - 1), (box_y + box_h), (box_x + box_w - 1), (box_y + box_h + doc.hf_height));
		}
	}
	
	y += doc.hf_height / 2;
	
	dc.SetTextForeground((*active_palette)[Palette::PAL_COMMENT_FG]);
	dc.SetBackgroundMode(wxTRANSPARENT);
	
	for(auto li = lines.begin(); li != lines.end(); ++li)
	{
		dc.DrawText(*li, (x + (doc.hf_char_width() / 2)), y);
		y += doc.hf_height;
	}
}

wxCursor REHex::DocumentCtrl::CommentRegion::cursor_for_point(REHex::DocumentCtrl &doc, int x, int64_t y_lines, int y_px)
{
	int hf_width = doc.hf_char_width();
	int indent_width = doc.indent_width(indent_depth);
	
	if(
		(y_lines > 0 || y_px >= (doc.hf_height / 4)) /* Not above top edge. */
		&& (y_lines < (this->y_lines - 1) || y_px <= ((doc.hf_height / 4) * 3)) /* Not below bottom edge. */
		&& x >= (indent_width + (hf_width / 4)) /* Not left of left edge. */
		&& x < ((doc.virtual_width - (hf_width / 4)) - indent_width)) /* Not right of right edge. */
	{
		return wxCursor(wxCURSOR_HAND);
	}
	else{
		return wxNullCursor;
	}
}<|MERGE_RESOLUTION|>--- conflicted
+++ resolved
@@ -878,16 +878,11 @@
 	{
 		off_t new_cursor_pos = cursor_pos;
 		
-<<<<<<< HEAD
 		bool update_scrollpos = false;
 		int64_t new_scroll_yoff;
 		
-		GenericDataRegion *cur_region = _data_region_by_offset(cursor_pos);
-		assert(cur_region != NULL);
-=======
 		auto cur_region = _data_region_by_offset(cursor_pos);
 		assert(cur_region != data_regions.end());
->>>>>>> 5aace49d
 		
 		if(key == WXK_LEFT)
 		{
@@ -1054,9 +1049,9 @@
 			*/
 			
 			new_scroll_yoff = std::max<int64_t>((scroll_yoff - (int64_t)(visible_lines)), 0);
-			int cur_column = cur_region->cursor_column(cursor_pos);
-			
-			auto region = _region_by_y_offset(new_scroll_yoff);
+			int cur_column = (*cur_region)->cursor_column(cursor_pos);
+			
+			auto region = region_by_y_offset(new_scroll_yoff);
 			
 			while(region != regions.end() && (*region)->y_offset < (new_scroll_yoff + (int64_t)(visible_lines)))
 			{
@@ -1081,9 +1076,9 @@
 			*/
 			
 			new_scroll_yoff = std::min((scroll_yoff + (int64_t)(visible_lines)), scroll_yoff_max);
-			int cur_column = cur_region->cursor_column(cursor_pos);
-			
-			auto region = _region_by_y_offset(new_scroll_yoff);
+			int cur_column = (*cur_region)->cursor_column(cursor_pos);
+			
+			auto region = region_by_y_offset(new_scroll_yoff);
 			
 			while(region != regions.end() && (*region)->y_offset < (new_scroll_yoff + (int64_t)(visible_lines)))
 			{
@@ -1588,6 +1583,7 @@
 				virtual int cursor_column(off_t pos) override { abort(); }
 				virtual off_t first_row_nearest_column(int column) override { abort(); }
 				virtual off_t last_row_nearest_column(int column) override { abort(); }
+				virtual off_t nth_row_nearest_column(int64_t row, int column) override { abort(); }
 				virtual Rect calc_offset_bounds(off_t offset, DocumentCtrl *doc_ctrl) override { abort(); }
 				
 				virtual void calc_height(REHex::DocumentCtrl &doc, wxDC &dc) override { abort(); }
@@ -1678,21 +1674,6 @@
 	
 	assert((*region)->y_offset <= y_offset);
 	assert(((*region)->y_offset + (*region)->y_lines) > y_offset);
-	
-	return region;
-}
-
-std::list<REHex::DocumentCtrl::Region*>::iterator REHex::DocumentCtrl::_region_by_y_offset(int64_t y_offset)
-{
-	/* Iterate over the regions to find the last one which does NOT start beyond the current
-	 * scroll_y.
-	*/
-	
-	auto region = regions.begin();
-	for(auto next = std::next(region); next != regions.end() && (*next)->y_offset <= y_offset; ++next)
-	{
-		region = next;
-	}
 	
 	return region;
 }
