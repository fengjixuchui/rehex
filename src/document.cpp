/* Reverse Engineer's Hex Editor
 * Copyright (C) 2017 Daniel Collins <solemnwarning@solemnwarning.net>
 *
 * This program is free software; you can redistribute it and/or modify it
 * under the terms of the GNU General Public License version 2 as published by
 * the Free Software Foundation.
 *
 * This program is distributed in the hope that it will be useful, but WITHOUT
 * ANY WARRANTY; without even the implied warranty of MERCHANTABILITY or
 * FITNESS FOR A PARTICULAR PURPOSE.  See the GNU General Public License for
 * more details.
 *
 * You should have received a copy of the GNU General Public License along with
 * this program; if not, write to the Free Software Foundation, Inc., 51
 * Franklin Street, Fifth Floor, Boston, MA  02110-1301, USA.
*/

#include <assert.h>
#include <ctype.h>
#include <inttypes.h>
#include <iterator>
#include <jansson.h>
#include <limits>
#include <map>
#include <string>

#include "document.hpp"
#include "textentrydialog.hpp"

static_assert(std::numeric_limits<json_int_t>::max() >= std::numeric_limits<off_t>::max(),
	"json_int_t must be large enough to store any offset in an off_t");

/* Is the given byte a printable 7-bit ASCII character? */
static bool isasciiprint(int c)
{
	return (c >= ' ' && c <= '~');
}

enum {
	ID_REDRAW_CURSOR = 1,
};

BEGIN_EVENT_TABLE(REHex::Document, wxControl)
	EVT_PAINT(REHex::Document::OnPaint)
	EVT_SIZE(REHex::Document::OnSize)
	EVT_SCROLLWIN(REHex::Document::OnScroll)
	EVT_CHAR(REHex::Document::OnChar)
	EVT_LEFT_DOWN(REHex::Document::OnLeftDown)
	EVT_TIMER(ID_REDRAW_CURSOR, REHex::Document::OnRedrawCursor)
END_EVENT_TABLE()

wxDEFINE_EVENT(REHex::EV_CURSOR_MOVED,   wxCommandEvent);
wxDEFINE_EVENT(REHex::EV_INSERT_TOGGLED, wxCommandEvent);

REHex::Document::Document(wxWindow *parent):
	wxControl(parent, wxID_ANY, wxDefaultPosition, wxDefaultSize, wxVSCROLL | wxHSCROLL),
	redraw_cursor_timer(this, ID_REDRAW_CURSOR)
{
	_ctor_pre();
	
	buffer = new REHex::Buffer();
	title  = "Untitled";
	
	_init_regions(NULL);
	
	_ctor_post();
}

REHex::Document::Document(wxWindow *parent, const std::string &filename):
	wxControl(parent, wxID_ANY, wxDefaultPosition, wxDefaultSize, wxVSCROLL | wxHSCROLL),
	filename(filename),
	redraw_cursor_timer(this, ID_REDRAW_CURSOR)
{
	_ctor_pre();
	
	buffer = new REHex::Buffer(filename);
	
	size_t last_slash = filename.find_last_of("/\\");
	title = (last_slash != std::string::npos ? filename.substr(last_slash + 1) : filename);
	
	/* TODO: Report errors (except ENOENT) */
	
	json_error_t json_err;
	json_t *meta = json_load_file((filename + ".rehex-meta").c_str(), 0, &json_err);
	
	_init_regions(meta);
	
	json_decref(meta);
	
	_ctor_post();
}

REHex::Document::~Document()
{
	for(auto region = regions.begin(); region != regions.end(); ++region)
	{
		delete *region;
	}
	
	delete buffer;
}

void REHex::Document::save()
{
	buffer->write_inplace();
	_save_metadata(filename + ".rehex-meta");
}

void REHex::Document::save(const std::string &filename)
{
	buffer->write_inplace(filename);
	this->filename = filename;
	
	size_t last_slash = filename.find_last_of("/\\");
	title = (last_slash != std::string::npos ? filename.substr(last_slash + 1) : filename);
	
	_save_metadata(filename + ".rehex-meta");
}

std::string REHex::Document::get_title()
{
	return title;
}

unsigned int REHex::Document::get_bytes_per_line()
{
	return bytes_per_line;
}

void REHex::Document::set_bytes_per_line(unsigned int bytes_per_line)
{
	this->bytes_per_line = bytes_per_line;
	_handle_width_change();
}

unsigned int REHex::Document::get_bytes_per_group()
{
	return bytes_per_group;
}

void REHex::Document::set_bytes_per_group(unsigned int bytes_per_group)
{
	this->bytes_per_group = bytes_per_group;
	_handle_width_change();
}

bool REHex::Document::get_show_offsets()
{
	return offset_column;
}

void REHex::Document::set_show_offsets(bool show_offsets)
{
	offset_column = show_offsets;
	_handle_width_change();
}

bool REHex::Document::get_show_ascii()
{
	return show_ascii;
}

void REHex::Document::set_show_ascii(bool show_ascii)
{
	this->show_ascii = show_ascii;
	_handle_width_change();
}

off_t REHex::Document::get_offset()
{
	return this->cpos_off;
}

bool REHex::Document::get_insert_mode()
{
	return this->insert_mode;
}

void REHex::Document::set_selection(off_t off, off_t length)
{
	selection_off    = off;
	selection_length = length;
	
	/* TODO: Limit paint to affected area */
	Refresh();
}

std::vector<unsigned char> REHex::Document::read_data(off_t offset, off_t max_length)
{
	return buffer->read_data(offset, max_length);
}

void REHex::Document::overwrite_data(off_t offset, const unsigned char *data, off_t length)
{
	buffer->overwrite_data(offset, data, length);
	
	/* TODO: Limit paint to affected area */
	Refresh();
}

void REHex::Document::OnPaint(wxPaintEvent &event)
{
	wxPaintDC dc(this);
	
	dc.SetFont(*hex_font);
	
	if(offset_column)
	{
		int offset_vl_x = (offset_column_width - scroll_xoff) - (hf_width / 2);
		
		dc.DrawLine(offset_vl_x, 0, offset_vl_x, client_height);
	}
	
	if(show_ascii)
	{
		int ascii_vl_x = ((int)(ascii_text_x) - (hf_width / 2)) - scroll_xoff;
		dc.DrawLine(ascii_vl_x, 0, ascii_vl_x, client_height);
	}
	
	/* Iterate over the regions to find the last one which does NOT start beyond the current
	 * scroll_y.
	*/
	
	auto region = regions.begin();
	for(auto next = std::next(region); next != regions.end() && (*next)->y_offset <= scroll_yoff; ++next)
	{
		region = next;
	}
	
	uint64_t yo_end = scroll_yoff + visible_lines + 1;
	for(; region != regions.end() && (*region)->y_offset < yo_end; ++region)
	{
		int x_px = 0 - scroll_xoff;
		
		int64_t y_px = (*region)->y_offset;
		assert(y_px >= 0);
		
		y_px -= scroll_yoff;
		y_px *= hf_height;
		
		(*region)->draw(*this, dc, x_px, y_px);
	}
}

void REHex::Document::OnSize(wxSizeEvent &event)
{
	/* Get the size of the area we can draw into */
	
	wxSize       client_size       = GetClientSize();
	unsigned int new_client_width  = client_size.GetWidth();
	unsigned int new_client_height = client_size.GetHeight();
	
	bool width_changed  = (new_client_width  != client_width);
	bool height_changed = (new_client_height != client_height);
	
	client_width  = new_client_width;
	client_height = new_client_height;
	visible_lines = client_height / hf_height;
	
	if(width_changed)
	{
		_handle_width_change();
	}
	else if(height_changed)
	{
		/* _handle_height_change() is a subset of _handle_width_change() */
		_handle_height_change();
	}
}

void REHex::Document::_handle_width_change()
{
	/* Calculate how much space (if any) to reserve for the offsets to the left. */
	
	if(offset_column)
	{
		offset_column_width = 18 * hf_width;
	}
	else{
		offset_column_width = 0;
	}
	
	auto calc_row_width = [this](unsigned int line_bytes)
	{
		return offset_column_width
			/* hex data */
			+ (line_bytes * 2 * hf_width)
			+ (((line_bytes - 1) / bytes_per_group) * hf_width)
			
			/* ASCII data */
			+ (show_ascii * hf_width)
			+ (show_ascii * line_bytes * hf_width);
	};
	
	/* Decide how many bytes to display per line */
	
	if(bytes_per_line == 0) /* 0 is "as many as will fit in the window" */
	{
		/* TODO: Can I do this algorithmically? */
		
		bytes_per_line_calc = 1;
		
		while(calc_row_width(bytes_per_line_calc + 1) <= client_width)
		{
			++bytes_per_line_calc;
		}
	}
	else{
		bytes_per_line_calc = bytes_per_line;
	}
	
	/* Calculate the number of pixels necessary to render a full line and decide if we need a
	 * horizontal scroll bar.
	*/
	virtual_width = calc_row_width(bytes_per_line_calc);
	if(virtual_width < client_width)
	{
		/* Raise virtual_width to client_width, so that things drawn relative to the right
		 * edge of the virtual client area don't end up in the middle.
		*/
		virtual_width = client_width;
	}
	
	/* TODO: Preserve/scale the position as the window size changes. */
	SetScrollbar(wxHORIZONTAL, 0, client_width, virtual_width);
	
	if(show_ascii)
	{
		ascii_text_x = virtual_width - (bytes_per_line_calc * hf_width);
	}
	
	/* Recalculate the height and y offset of each region. */
	
	{
		wxClientDC dc(this);
		_recalc_regions(dc);
	}
	
	/* Update vertical scrollbar, since we just recalculated the height of the document. */
	_update_vscroll();
	
	/* Force a redraw of the whole control since resizing can change pretty much the entire
	 * thing depending on rendering settings.
	*/
	Refresh();
}

void REHex::Document::_handle_height_change()
{
	/* Update vertical scrollbar, since the client area height has changed. */
	_update_vscroll();
	
	/* Force a redraw of the whole control since resizing can change pretty much the entire
	 * thing depending on rendering settings.
	*/
	Refresh();
}

void REHex::Document::_update_vscroll()
{
	uint64_t total_lines = regions.back()->y_offset + regions.back()->y_lines;
	
	/* TODO: Scale scroll_yoff in a better way when the window size changes. */
	scroll_yoff = 0;
	
	if(total_lines > visible_lines)
	{
		SetScrollbar(wxVERTICAL, scroll_yoff, visible_lines, total_lines);
	}
	else{
		/* We don't need a vertical scroll bar, but force one to appear anyway so
			* the bytes per line can't change within OnSize and get us stuck in a loop.
		*/
		#ifdef _WIN32
		SetScrollbar(wxVERTICAL, 0, 0, -1);
		#else
		/* TODO: Do this in a non-crappy way on non-win32 */
		SetScrollbar(wxVERTICAL, 0, 1, 2);
		#endif
	}
}

void REHex::Document::OnScroll(wxScrollWinEvent &event)
{
	if(event.GetOrientation() == wxHORIZONTAL)
	{
		this->scroll_xoff = event.GetPosition();
		this->SetScrollPos(wxHORIZONTAL, this->scroll_xoff);
		this->Refresh();
	}
	else if(event.GetOrientation() == wxVERTICAL)
	{
		this->scroll_yoff = event.GetPosition();
		this->SetScrollPos(wxVERTICAL, this->scroll_yoff);
		this->Refresh();
	}
}

void REHex::Document::OnChar(wxKeyEvent &event)
{
	int key       = event.GetKeyCode();
	int modifiers = event.GetModifiers();
	
	auto cpos_inc = [this]()
	{
		if(this->cpos_off + !insert_mode < this->buffer->length())
		{
			++(this->cpos_off);
			_make_byte_visible(cpos_off);
			_raise_moved();
		}
		
		if(cursor_state == CSTATE_HEX_MID)
		{
			cursor_state = CSTATE_HEX;
		}
	};
	
	auto cpos_dec = [this]()
	{
		if(this->cpos_off > 0)
		{
			--(this->cpos_off);
			_make_byte_visible(cpos_off);
			_raise_moved();
		}
		
		if(cursor_state == CSTATE_HEX_MID)
		{
			cursor_state = CSTATE_HEX;
		}
	};
	
	if(modifiers == wxMOD_CONTROL)
	{
		if(key == WXK_CONTROL_G)
		{
			/* Ctrl+G - Go to offset */
			printf("TODO: Implement jump to offset\n");
		}
	}
	else if(cursor_state != CSTATE_ASCII && (modifiers == wxMOD_NONE || modifiers == wxMOD_SHIFT) && isxdigit(key))
	{
		unsigned char nibble;
		switch(key)
		{
			case '0':           nibble = 0x0; break;
			case '1':           nibble = 0x1; break;
			case '2':           nibble = 0x2; break;
			case '3':           nibble = 0x3; break;
			case '4':           nibble = 0x4; break;
			case '5':           nibble = 0x5; break;
			case '6':           nibble = 0x6; break;
			case '7':           nibble = 0x7; break;
			case '8':           nibble = 0x8; break;
			case '9':           nibble = 0x9; break;
			case 'A': case 'a': nibble = 0xA; break;
			case 'B': case 'b': nibble = 0xB; break;
			case 'C': case 'c': nibble = 0xC; break;
			case 'D': case 'd': nibble = 0xD; break;
			case 'E': case 'e': nibble = 0xE; break;
			case 'F': case 'f': nibble = 0xF; break;
		}
		
		if(cursor_state == CSTATE_HEX_MID)
		{
			std::vector<unsigned char> byte = this->buffer->read_data(this->cpos_off, 1);
			assert(!byte.empty());
			
			byte[0] = (byte[0] & 0xF0) | nibble;
			
			wxClientDC dc(this);
			_overwrite_data(dc, this->cpos_off, byte.data(), 1);
			
			cpos_inc();
		}
		else if(this->insert_mode)
		{
			unsigned char byte = (nibble << 4);
			
			wxClientDC dc(this);
			_insert_data(dc, this->cpos_off, &byte, 1);
			
			cursor_state = CSTATE_HEX_MID;
		}
		else{
			std::vector<unsigned char> byte = this->buffer->read_data(this->cpos_off, 1);
			
			if(!byte.empty())
			{
				byte[0] = (byte[0] & 0x0F) | (nibble << 4);
				
				wxClientDC dc(this);
				_overwrite_data(dc, this->cpos_off, byte.data(), 1);
				
				cursor_state = CSTATE_HEX_MID;
			}
		}
		
		selection_length = 0;
		
		_make_byte_visible(cpos_off);
		
		/* TODO: Limit paint to affected area */
		this->Refresh();
	}
	else if(cursor_state == CSTATE_ASCII && (modifiers == wxMOD_NONE || modifiers == wxMOD_SHIFT) && isasciiprint(key))
	{
		unsigned char byte = key;
		
		if(this->insert_mode)
		{
			wxClientDC dc(this);
			_insert_data(dc, this->cpos_off, &byte, 1);
			
			cpos_inc();
		}
		else if(cpos_off < buffer->length())
		{
			wxClientDC dc(this);
			_overwrite_data(dc, this->cpos_off, &byte, 1);
			
			cpos_inc();
		}
		
		selection_length = 0;
		
		_make_byte_visible(cpos_off);
		
		/* TODO: Limit paint to affected area */
		this->Refresh();
	}
	else if(modifiers == wxMOD_NONE)
	{
		if(key == WXK_LEFT)
		{
			cpos_dec();
			
			selection_length = 0;
			
			/* TODO: Limit paint to affected area */
			this->Refresh();
		}
		else if(key == WXK_RIGHT)
		{
			cpos_inc();
			
			selection_length = 0;
			
			/* TODO: Limit paint to affected area */
			this->Refresh();
		}
		else if(key == WXK_UP)
		{
			auto cur_region = _data_region_by_offset(cpos_off);
			assert(cur_region != NULL);
			
			off_t offset_within_cur = cpos_off - cur_region->d_offset;
			
			if(offset_within_cur >= bytes_per_line_calc)
			{
				/* We are at least on the second line of the current
				 * region, can jump to the previous one.
				*/
				cpos_off -= bytes_per_line_calc;
			}
			else if(cur_region->d_offset > 0)
			{
				/* We are on the first line of the current region, but there is at
				 * last one region before us.
				*/
				auto prev_region = _data_region_by_offset(cur_region->d_offset - 1);
				assert(prev_region != NULL);
				
				/* How many bytes on the last line of prev_region? */
				off_t pr_last_line_len = (prev_region->d_length % bytes_per_line_calc);
				if(pr_last_line_len == 0)
				{
					pr_last_line_len = bytes_per_line_calc;
				}
				
				if(pr_last_line_len > offset_within_cur)
				{
					/* The last line of the previous block is at least long
					 * enough to have a byte above the current cursor position
					 * on the screen.
					*/
					
					cpos_off -= offset_within_cur;
					cpos_off -= pr_last_line_len - offset_within_cur;
				}
				else{
					/* The last line of the previous block falls short of the
					 * horizontal position of the cursor, just jump to the end
					 * of it.
					*/
					
					cpos_off = cur_region->d_offset - 1;
				}
			}
			
			if(cursor_state == CSTATE_HEX_MID)
			{
				cursor_state = CSTATE_HEX;
			}
			
			selection_length = 0;
			
			_make_byte_visible(cpos_off);
			_raise_moved();
			
			/* TODO: Limit paint to affected area */
			this->Refresh();
		}
		else if(key == WXK_DOWN)
		{
			auto cur_region = _data_region_by_offset(cpos_off);
			assert(cur_region != NULL);
			
			off_t offset_within_cur = cpos_off - cur_region->d_offset;
			off_t remain_within_cur = cur_region->d_length - offset_within_cur;
			
			off_t last_line_within_cur = cur_region->d_length
				- (((cur_region->d_length % bytes_per_line_calc) == 0)
					? bytes_per_line_calc
					: (cur_region->d_length % bytes_per_line_calc));
			
			if(remain_within_cur > bytes_per_line_calc)
			{
				/* There is at least one more line's worth of bytes in the
				 * current region, can just skip ahead.
				*/
				cpos_off += bytes_per_line_calc;
			}
			else if(offset_within_cur < last_line_within_cur)
			{
				/* There is another line in the current region which falls short of
				 * the cursor's horizontal position, jump to its end.
				*/
				cpos_off = cur_region->d_offset + cur_region->d_length - 1;
			}
			else{
				auto next_region = _data_region_by_offset(cur_region->d_offset + cur_region->d_length);
				
				if(next_region != NULL && cur_region != next_region)
				{
					/* There is another region after this one, jump to the same
					 * it, offset by our offset in the current line.
					*/
					cpos_off = next_region->d_offset + (offset_within_cur % bytes_per_line_calc);
					
					/* Clamp to the end of the next region. */
					off_t max_pos = (next_region->d_offset + next_region->d_length - 1);
					cpos_off = std::min(max_pos, cpos_off);
				}
			}
			
			if(cursor_state == CSTATE_HEX_MID)
			{
				cursor_state = CSTATE_HEX;
			}
			
			selection_length = 0;
			
			_make_byte_visible(cpos_off);
			_raise_moved();
			
			/* TODO: Limit paint to affected area */
			this->Refresh();
		}
		else if(key == WXK_INSERT)
		{
			insert_mode  = !insert_mode;
			
			{
				wxCommandEvent event(REHex::EV_INSERT_TOGGLED);
				event.SetEventObject(this);
				
				wxPostEvent(this, event);
			}
			
			if(!insert_mode && cpos_off == buffer->length())
			{
				/* Move cursor back if going from insert to overwrite mode and it
				 * was at the end of the file.
				*/
				cpos_dec();
			}
			
			/* TODO: Limit paint to affected area */
			this->Refresh();
		}
		else if(key == WXK_DELETE)
		{
			if(this->cpos_off < this->buffer->length())
			{
				wxClientDC dc(this);
				_erase_data(dc, this->cpos_off, 1);
				
				if(cursor_state == CSTATE_HEX_MID)
				{
					cursor_state = CSTATE_HEX;
				}
				
				selection_length = 0;
				
				_make_byte_visible(cpos_off);
				_raise_moved();
				
				/* TODO: Limit paint to affected area */
				this->Refresh();
			}
		}
		else if(key == WXK_BACK)
		{
			if(this->cpos_off > 0)
			{
				wxClientDC dc(this);
				_erase_data(dc, --(this->cpos_off), 1);
				
				if(cursor_state == CSTATE_HEX_MID)
				{
					cursor_state = CSTATE_HEX;
				}
				
				selection_length = 0;
				
				_make_byte_visible(cpos_off);
				_raise_moved();
				
				/* TODO: Limit paint to affected area */
				this->Refresh();
			}
		}
		else if(key == '/')
		{
			REHex::TextEntryDialog te(this, "Enter comment", _get_comment_text(cpos_off));
			
			int rc = te.ShowModal();
			if(rc == wxID_OK)
			{
				std::string comment_text = te.get_text();
				wxClientDC dc(this);
				
				if(comment_text.empty())
				{
					_delete_comment(dc, cpos_off);
				}
				else{
					_set_comment_text(dc, cpos_off, te.get_text());
				}
				
				/* TODO: Limit paint to affected area */
				this->Refresh();
			}
		}
	}
}

void REHex::Document::OnLeftDown(wxMouseEvent &event)
{
	wxClientDC dc(this);
	
	unsigned int mouse_x = event.GetX();
	unsigned int rel_x   = mouse_x + this->scroll_xoff;
	unsigned int mouse_y = event.GetY();
	
	/* Iterate over the regions to find the last one which does NOT start beyond the current
	 * scroll_y.
	*/
	
	auto region = regions.begin();
	for(auto next = std::next(region); next != regions.end() && (*next)->y_offset <= scroll_yoff; ++next)
	{
		region = next;
	}
	
	/* If we are scrolled past the start of the regiomn, will need to skip some of the first one. */
	uint64_t skip_lines_in_region = (this->scroll_yoff - (*region)->y_offset);
	
	uint64_t line_off = (mouse_y / hf_height) + skip_lines_in_region;
	
	while(region != regions.end() && line_off >= (*region)->y_lines)
	{
		line_off -= (*region)->y_lines;
		++region;
	}
	
	if(region != regions.end())
	{
		/* TODO: Move this logic into the Region::Data class */
		
		REHex::Document::Region::Data *dr = dynamic_cast<REHex::Document::Region::Data*>(*region);
		if(dr != NULL)
		{
			/* Calculate the offset within the Buffer of the first byte on this line
			 * and the offset (plus one) of the last byte on this line.
			*/
			off_t line_data_begin = dr->d_offset + ((off_t)(bytes_per_line_calc) * line_off);
			off_t line_data_end   = std::min((line_data_begin + bytes_per_line_calc), (dr->d_offset + dr->d_length));
			
			if(rel_x < offset_column_width)
			{
				/* Click was within the offset area */
			}
			else if(show_ascii && rel_x >= ascii_text_x)
			{
				/* Click was within the ASCII area */
				
				unsigned int char_offset = (rel_x - ascii_text_x) / hf_width;
				off_t clicked_offset     = line_data_begin + char_offset;
				
				if(clicked_offset < line_data_end)
				{
					/* Clicked on a character */
					
					cpos_off     = clicked_offset;
					cursor_state = CSTATE_ASCII;
					
					selection_length = 0;
					
					_raise_moved();
					
					/* TODO: Limit paint to affected area */
					Refresh();
				}
				else{
					/* Clicked past the end of the line */
				}
			}
			else{
				/* Click was within the hex area */
				
				rel_x -= offset_column_width;
				
				unsigned int char_offset = rel_x / hf_width;
				if(((char_offset + 1) % ((bytes_per_group * 2) + 1)) == 0)
				{
					/* Click was over a space between byte groups. */
				}
				else{
					unsigned int char_offset_sub_spaces = char_offset - (char_offset / ((bytes_per_group * 2) + 1));
					unsigned int line_offset_bytes      = char_offset_sub_spaces / 2;
					off_t clicked_offset                = line_data_begin + line_offset_bytes;
					
					if(clicked_offset < line_data_end)
					{
						/* Clicked on a byte */
						
						cpos_off     = clicked_offset;
						cursor_state = CSTATE_HEX;
						
						selection_length = 0;
						
						_raise_moved();
						
						/* TODO: Limit paint to affected area */
						Refresh();
					}
					else{
						/* Clicked past the end of the line */
					}
				}
			}
		}
	}
	
	/* Document takes focus when clicked. */
	SetFocus();
}

void REHex::Document::OnRedrawCursor(wxTimerEvent &event)
{
	cursor_visible = !cursor_visible;
	
	/* TODO: Limit paint to cursor area */
	Refresh();
}

void REHex::Document::_ctor_pre()
{
	client_width     = 0;
	client_height    = 0;
	bytes_per_line   = 0;
	bytes_per_group  = 4;
	show_ascii       = true;
<<<<<<< HEAD
	selection_length = 0;
=======
	cursor_visible   = true;
>>>>>>> c71f937b
	cursor_state     = CSTATE_HEX;
}

void REHex::Document::_ctor_post()
{
	wxFontInfo finfo;
	finfo.Family(wxFONTFAMILY_MODERN);
	
	hex_font = new wxFont(finfo);
	assert(hex_font->IsFixedWidth());
	
	{
		wxClientDC dc(this);
		dc.SetFont(*hex_font);
		
		wxSize hf_char_size = dc.GetTextExtent("X");
		hf_width            = hf_char_size.GetWidth();
		hf_height           = hf_char_size.GetHeight();
	}
	
	redraw_cursor_timer.Start(750, wxTIMER_CONTINUOUS);
}

void REHex::Document::_init_regions(const json_t *meta)
{
	assert(regions.empty());
	
	/* Load any comments from the document metadata into a std::map, which ensures they are
	 * sorted by their offset.
	*/
	
	std::map<off_t,std::string> comments;
	
	{
		/* TODO: Validate JSON structure */
		
		json_t *j_comments = json_object_get(meta, "comments");
		
		size_t index;
		json_t *value;
		
		json_array_foreach(j_comments, index, value)
		{
			comments[json_integer_value(json_object_get(value, "offset"))]
				= json_string_value(json_object_get(value, "text"));
		}
	}
	
	/* Construct a list of interlaced comment/data regions. */
	
	data_regions_count = 0;
	
	auto next_comment = comments.begin();
	off_t next_data = 0, remain_data = buffer->length();
	
	while(remain_data > 0)
	{
		off_t dr_length = remain_data;
		
		if(next_comment != comments.end() && next_comment->first == next_data)
		{
			regions.push_back(new REHex::Document::Region::Comment(next_comment->first, next_comment->second));
			++next_comment;
		}
		
		if(next_comment != comments.end() && next_comment->first > next_data)
		{
			dr_length = std::min(dr_length, (next_comment->first - next_data));
		}
		
		regions.push_back(new REHex::Document::Region::Data(next_data, dr_length));
		++data_regions_count;
		
		next_data   += dr_length;
		remain_data -= dr_length;
	}
	
	if(regions.empty())
	{
		/* Empty buffers need a data region too! */
		
		assert(buffer->length() == 0);
		
		regions.push_back(new REHex::Document::Region::Data(0, 0));
		++data_regions_count;
	}
}

void REHex::Document::_recalc_regions(wxDC &dc)
{
	uint64_t next_yo = 0;
	auto i = regions.begin();
	
	for(; i != regions.end(); ++i)
	{
		(*i)->y_offset = next_yo;
		(*i)->update_lines(*this, dc);
		
		next_yo += (*i)->y_lines;
	}
}

void REHex::Document::_overwrite_data(wxDC &dc, off_t offset, const unsigned char *data, off_t length)
{
	bool ok = buffer->overwrite_data(offset, data, length);
	assert(ok);
}

/* Insert some data into the Buffer and update our own data structures. */
void REHex::Document::_insert_data(wxDC &dc, off_t offset, const unsigned char *data, off_t length)
{
	bool ok = buffer->insert_data(offset, data, length);
	assert(ok);
	
	if(ok)
	{
		auto region = regions.begin();
		
		/* Increment region until it is pointing at the Data region which encompasses the
		 * point we have inserted at.
		*/
		for(;; ++region)
		{
			assert(region != regions.end());
			auto dr = dynamic_cast<REHex::Document::Region::Data*>(*region);
			
			if(dr == NULL)
			{
				/* Not a data region, carry on searching... */
				continue;
			}
			
			if((dr->d_offset + dr->d_length) > offset)
			{
				/* Regions are ordered, so the first one whose offset plus length
				 * encompasses our starting point is the one.
				*/
				break;
			}
			
			if((dr->d_offset + dr->d_length) == offset && std::next(region) == regions.end())
			{
				/* Special case: Inserting at the end of the last region. */
				break;
			}
		}
		
		/* Grow the length of the region. */
		
		{
			auto dr = dynamic_cast<REHex::Document::Region::Data*>(*region);
			assert(dr != NULL);
			
			dr->d_length += length;
			
			dr->update_lines(*this, dc);
		}
		
		/* Shuffle the rest of the regions along. */
		
		uint64_t next_yo = (*region)->y_offset + (*region)->y_lines;
		++region;
		
		while(region != regions.end())
		{
			auto dr = dynamic_cast<REHex::Document::Region::Data*>(*region);
			if(dr != NULL)
			{
				dr->d_offset += length;
			}
			
			auto cr = dynamic_cast<REHex::Document::Region::Comment*>(*region);
			if(cr != NULL)
			{
				cr->c_offset += length;
			}
			
			(*region)->y_offset = next_yo;
			next_yo += (*region)->y_lines;
			
			++region;
		}
	}
	
}

/* Erase a range of data from the Buffer and update our own data structures. */
void REHex::Document::_erase_data(wxDC &dc, off_t offset, off_t length)
{
	bool ok = buffer->erase_data(offset, length);
	assert(ok);
	
	if(ok)
	{
		auto region = regions.begin();
		
		/* Increment region until it is pointing at the Data region which encompasses the
		 * start of the data being erased.
		*/
		for(REHex::Document::Region::Data *d; (d = dynamic_cast<REHex::Document::Region::Data*>(*region)) == NULL || (d->d_offset + d->d_length) <= offset; ++region) {}
		assert(region != regions.end());
		
		uint64_t next_yo = (*region)->y_offset;
		
		off_t to_shift  = 0;
		off_t to_shrink = length;
		off_t dr_offset = offset - dynamic_cast<REHex::Document::Region::Data*>(*region)->d_offset;
		
		while(region != regions.end())
		{
			auto dr = dynamic_cast<REHex::Document::Region::Data*>(*region);
			if(dr != NULL)
			{
				/* This is a data region, so we need to munge the d_offset and
				 * d_length values according to our state within the erase.
				*/
				
				off_t to_shrink_here = std::min(to_shrink, dr->d_length - dr_offset);
				
				dr->d_offset -= to_shift;
				dr->d_length -= to_shrink_here;
				
				to_shift  += to_shrink_here;
				to_shrink -= to_shrink_here;
				dr_offset = 0;
				
				if(region != regions.begin() && dr->d_length == 0)
				{
					/* If this isn't the first region, it is now zero bytes long
					 * and was preceeded by a comment, delete that comment.
					*/
					
					auto prev = std::prev(region);
					auto cr = dynamic_cast<REHex::Document::Region::Comment*>(*prev);
					if(cr != NULL)
					{
						next_yo = (*prev)->y_offset;
						
						delete *prev;
						region = regions.erase(prev);
					}
				}
				
				if(dr->d_length == 0 && data_regions_count > 1)
				{
					/* If we've shrunk this region to zero bytes and it isn't
					 * the last one, get rid of it.
					*/
					
					delete *region;
					region = regions.erase(region);
					
					--data_regions_count;
					
					/* ...and carry on to the next one. */
					continue;
				}
				else if(to_shrink_here > 0)
				{
					(*region)->update_lines(*this, dc);
				}
			}
			
			auto cr = dynamic_cast<REHex::Document::Region::Comment*>(*region);
			if(cr != NULL)
			{
				cr->c_offset -= to_shift;
			}
			
			/* All blocks from the point where we started erasing must have their
			 * y_offset values updated, since region heights may have changed.
			*/
			
			(*region)->y_offset = next_yo;
			next_yo += (*region)->y_lines;
			
			++region;
		}
		
		assert(to_shift == length);
		assert(to_shrink == 0);
	}
}

std::string REHex::Document::_get_comment_text(off_t offset)
{
	for(auto region = regions.begin(); region != regions.end(); ++region)
	{
		auto cr = dynamic_cast<REHex::Document::Region::Comment*>(*region);
		if(cr != NULL && cr->c_offset == offset)
		{
			return cr->c_text;
		}
	}
	
	return "";
}

void REHex::Document::_set_comment_text(wxDC &dc, off_t offset, const std::string &text)
{
	for(auto region = regions.begin(); region != regions.end(); ++region)
	{
		auto cr = dynamic_cast<REHex::Document::Region::Comment*>(*region);
		if(cr != NULL && cr->c_offset == offset)
		{
			/* Updating an existing comment. */
			cr->c_text = text;
			break;
		}
		
		auto dr = dynamic_cast<REHex::Document::Region::Data*>(*region);
		if(dr != NULL)
		{
			if(dr->d_offset == offset)
			{
				/* Placing a comment at the start of a Data region. */
				regions.insert(region, new REHex::Document::Region::Comment(offset, text));
				break;
			}
			else if((dr->d_offset + dr->d_length) > offset)
			{
				/* Splitting a Data region in two and placing a comment in between
				 * them.
				*/
				
				off_t rel_off = offset - dr->d_offset;
				
				auto ci = regions.insert(region, new REHex::Document::Region::Comment(offset, text));
				regions.insert(ci, new REHex::Document::Region::Data(dr->d_offset, rel_off));
				++data_regions_count;
				
				dr->d_offset += rel_off;
				dr->d_length -= rel_off;
				
				break;
			}
		}
	}
	
	_recalc_regions(dc);
}

void REHex::Document::_delete_comment(wxDC &dc, off_t offset)
{
	auto region = regions.begin();
	uint64_t next_yo = 0;
	
	for(; region != regions.end(); ++region)
	{
		auto cr = dynamic_cast<REHex::Document::Region::Comment*>(*region);
		if(cr != NULL && cr->c_offset == offset)
		{
			/* Found the requested comment Region, destroy it. */
			delete *region;
			region = regions.erase(region);
			
			/* ...and merge the Data regions from either side
			 * (unless we deleted a comment from the beginning).
			*/
			if(region != regions.begin())
			{
				/* ...get the Data region from before the comment... */
				auto dr1 = dynamic_cast<REHex::Document::Region::Data*>(*(std::prev(region)));
				assert(dr1 != NULL);
				
				/* ...get the Data region from after the comment... */
				auto dr2 = dynamic_cast<REHex::Document::Region::Data*>(*region);
				assert(dr2 != NULL);
				
				/* ...extend the first to encompass the second... */
				dr1->d_length += dr2->d_length;
				dr1->update_lines(*this, dc);
				
				/* ...and make the second go away. */
				delete *region;
				region = regions.erase(region);
				--data_regions_count;
				
				/* Set the y_offset for regions after this to begin at. */
				next_yo = dr1->y_offset + dr1->y_lines;
			}
			
			break;
		}
	}
	
	/* Fixup the y_offset of all following regions */
	for(; region != regions.end(); ++region)
	{
		(*region)->y_offset = next_yo;
		next_yo += (*region)->y_lines;
	}
}

json_t *REHex::Document::_dump_metadata()
{
	json_t *root = json_object();
	if(root == NULL)
	{
		return NULL;
	}
	
	json_t *comments = json_array();
	if(json_object_set_new(root, "comments", comments) == -1)
	{
		json_decref(root);
		return NULL;
	}
	
	for(auto region = regions.begin(); region != regions.end(); ++region)
	{
		auto cr = dynamic_cast<REHex::Document::Region::Comment*>(*region);
		if(cr == NULL)
		{
			continue;
		}
		
		json_t *comment = json_object();
		if(json_array_append(comments, comment) == -1
			|| json_object_set_new(comment, "offset", json_integer(cr->c_offset)) == -1
			|| json_object_set_new(comment, "text",   json_stringn(cr->c_text.data(), cr->c_text.size())) == -1)
		{
			json_decref(root);
			return NULL;
		}
	}
	
	return root;
}

void REHex::Document::_save_metadata(const std::string &filename)
{
	/* TODO: Report errors, atomically replace file? */
	json_t *meta = _dump_metadata();
	json_dump_file(meta, filename.c_str(), JSON_INDENT(2));
	json_decref(meta);
}

REHex::Document::Region::Data *REHex::Document::_data_region_by_offset(off_t offset)
{
	for(auto region = regions.begin(); region != regions.end(); ++region)
	{
		auto dr = dynamic_cast<REHex::Document::Region::Data*>(*region);
		if(dr != NULL
			&& dr->d_offset <= offset
			&& ((dr->d_offset + dr->d_length) > offset
				|| ((dr->d_offset + dr->d_length) == offset && buffer->length() == offset)))
		{
			return dr;
		}
	}
	
	return NULL;
}

/* Scroll the Document vertically to make the given line visible.
 * Does nothing if the line is already on-screen.
*/
void REHex::Document::_make_line_visible(uint64_t line)
{
	if(scroll_yoff > line)
	{
		/* Need to scroll up, line will be at the top. */
		scroll_yoff = line;
	}
	else if((scroll_yoff + visible_lines) <= line)
	{
		/* Need to scroll down, line will be the last fully-visible one. */
		scroll_yoff = (line - visible_lines) + !!visible_lines;
	}
	else{
		/* Don't need to scroll. */
		return;
	}
	
	assert(scroll_yoff <= line);
	assert((scroll_yoff + visible_lines + !visible_lines) > line);
	
	SetScrollPos(wxVERTICAL, scroll_yoff);
	Refresh();
}

/* Scroll the Document horizontally to (try to) make the given range of X co-ordinates visible.
 * Does nothing if the range is fully visible.
*/
void REHex::Document::_make_x_visible(unsigned int x_px, unsigned int width_px)
{
	if(scroll_xoff > x_px)
	{
		/* Scroll to the left */
		scroll_xoff = x_px;
	}
	else if((scroll_xoff + client_width) < (x_px + width_px) && width_px <= client_width)
	{
		/* Scroll to the right. */
		scroll_xoff = x_px - (client_width - width_px);
	}
	else{
		/* Don't need to scroll. */
		return;
	}
	
	assert(scroll_xoff <= x_px);
	assert((scroll_xoff + client_width) >= (x_px + width_px) || width_px > client_width);
	
	SetScrollPos(wxHORIZONTAL, scroll_xoff);
	Refresh();
}

/* Scroll the Document to make the byte at the given offset visible.
 * Does nothing if the byte is already on-screen.
*/
void REHex::Document::_make_byte_visible(off_t offset)
{
	auto dr = _data_region_by_offset(offset);
	assert(dr != NULL);
	
	/* TODO: Move these maths into Region::Data */
	
	off_t region_offset = offset - dr->d_offset;
	
	uint64_t region_line = dr->y_offset + (region_offset / bytes_per_line_calc);
	_make_line_visible(region_line);
	
	off_t line_off      = region_offset % bytes_per_line_calc;
	unsigned int line_x = offset_column_width
		+ (line_off * 2 * hf_width)
		+ ((line_off / bytes_per_group) * hf_width);
	_make_x_visible(line_x, (2 * hf_width));
}

std::list<std::string> REHex::Document::_format_text(const std::string &text, unsigned int cols, unsigned int from_line, unsigned int max_lines)
{
	/* TODO: Throw myself into the abyss and support Unicode properly...
	 * (This function assumes one byte is one full-width character on the screen.
	*/
	
	std::list<std::string> lines;
	
	for(size_t at = 0; at < text.size();)
	{
		size_t newline_at = text.find_first_of('\n', at);
		
		if(newline_at != std::string::npos && newline_at <= (at + cols))
		{
			/* There is a newline within one row's worth of text of our current position.
			 * Add all the text up to it and continue from after it.
			*/
			lines.push_back(text.substr(at, newline_at - at));
			at = newline_at + 1;
		}
		else{
			/* The line is too long, just wrap it at whatever character is on the boundary.
			 *
			 * std::string::substr() will clamp the length if it goes beyond the end of
			 * the string.
			*/
			lines.push_back(text.substr(at, cols));
			at += cols;
		}
	}
	
	lines.erase(lines.begin(), std::next(lines.begin(), std::min((size_t)(from_line), lines.size())));
	lines.erase(std::next(lines.begin(), std::min((size_t)(max_lines), lines.size())), lines.end());
	
	return lines;
}

void REHex::Document::_raise_moved()
{
	wxCommandEvent event(REHex::EV_CURSOR_MOVED);
	event.SetEventObject(this);
	
	wxPostEvent(this, event);
}

REHex::Document::Region::~Region() {}

REHex::Document::Region::Data::Data(off_t d_offset, off_t d_length):
	d_offset(d_offset), d_length(d_length) {}

void REHex::Document::Region::Data::update_lines(REHex::Document &doc, wxDC &dc)
{
	/* Height of the region is simply the number of complete lines of data plus an incomplete
	 * one if the data isn't a round number of lines.
	*/
	y_lines = (d_length / doc.bytes_per_line_calc) + !!(d_length % doc.bytes_per_line_calc);
}

void REHex::Document::Region::Data::draw(REHex::Document &doc, wxDC &dc, int x, int64_t y)
{
	dc.SetFont(*(doc.hex_font));
	
	dc.SetTextForeground(*wxBLACK);
	dc.SetTextBackground(*wxBLACK);
	dc.SetBackgroundMode(wxTRANSPARENT);
	
	wxPen black_1px(*wxBLACK, 1);
	dc.SetPen(black_1px);
	dc.SetBrush(*wxTRANSPARENT_BRUSH);
	
	auto normal_text_colour = [&dc]()
	{
		dc.SetTextForeground(*wxBLACK);
		dc.SetBackgroundMode(wxTRANSPARENT);
	};
	
	auto inverted_text_colour = [&dc]()
	{
		dc.SetTextForeground(*wxWHITE);
		dc.SetTextBackground(*wxBLACK);
		dc.SetBackgroundMode(wxSOLID);
	};
	
	auto selected_text_colour = [&dc]()
	{
		dc.SetTextForeground(*wxWHITE);
		dc.SetTextBackground(*wxBLUE);
		dc.SetBackgroundMode(wxSOLID);
	};
	
	/* If we are scrolled part-way into a data region, don't render data above the client area
	 * as it would get expensive very quickly with large files.
	*/
	int64_t skip_lines = (y < 0 ? (-y / doc.hf_height) : 0);
	off_t skip_bytes  = skip_lines * doc.bytes_per_line_calc;
	
	/* Increment y up to our real drawing start point. We can now trust it to be within a
	 * hf_height of zero, not the stratospheric integer-overflow-causing values it could
	 * previously have on huge files.
	*/
	y += skip_lines * doc.hf_height;
	
	/* The maximum amount of data that can be drawn on the screen before we're past the bottom
	 * of the client area. Drawing more than this would be pointless and very expensive in the
	 * case of large files.
	*/
	int max_lines = ((doc.client_height - y) / doc.hf_height) + 1;
	int max_bytes = max_lines * doc.bytes_per_line_calc;
	
	/* Fetch the data to be drawn. */
	std::vector<unsigned char> data = doc.buffer->read_data(d_offset + skip_bytes, std::min((off_t)(max_bytes), (d_length - skip_bytes)));
	
	/* The offset of the character in the Buffer currently being drawn. */
	off_t cur_off = d_offset + skip_bytes;
	
	for(auto di = data.begin();;)
	{
		int hex_base_x = x;
		int hex_x      = hex_base_x;
		
		if(doc.offset_column)
		{
			/* Draw the offsets to the left */
			char offset_str[64];
			snprintf(offset_str, sizeof(offset_str), "%08X:%08X",
				(unsigned)((cur_off & 0xFFFFFFFF00000000) >> 32),
				(unsigned)(cur_off & 0xFFFFFFFF));
			
			normal_text_colour();
			dc.DrawText(offset_str, x, y);
			
			hex_base_x += doc.offset_column_width;
			hex_x      += doc.offset_column_width;
		}
		
		int ascii_base_x = x + doc.ascii_text_x;
		int ascii_x      = ascii_base_x;
		
		wxString hex_str, ascii_string;
		
		for(unsigned int c = 0; c < doc.bytes_per_line_calc && di != data.end(); ++c)
		{
			if(c > 0 && (c % doc.bytes_per_group) == 0)
			{
				hex_str.append(1, ' ');
				hex_x += doc.hf_width;
			}
			
			unsigned char byte        = *(di++);
			unsigned char high_nibble = (byte & 0xF0) >> 4;
			unsigned char low_nibble  = (byte & 0x0F);
			
			auto draw_nibble = [&hex_x,y,&dc,&doc,&hex_str,&inverted_text_colour,&selected_text_colour,&cur_off](unsigned char nibble, bool invert)
			{
				const char *nibble_to_hex = "0123456789ABCDEF";
				
				if(invert && doc.cursor_visible)
				{
					inverted_text_colour();
					
					char str[] = { nibble_to_hex[nibble], '\0' };
					dc.DrawText(str, hex_x, y);
					
					hex_str.append(1, ' ');
				}
				else if(cur_off >= doc.selection_off
					&& cur_off < (doc.selection_off + doc.selection_length)
					&& doc.cursor_state != CSTATE_ASCII)
				{
					selected_text_colour();
					
					char str[] = { nibble_to_hex[nibble], '\0' };
					dc.DrawText(str, hex_x, y);
					
					hex_str.append(1, ' ');
				}
				else{
					hex_str.append(1, nibble_to_hex[nibble]);
				}
				
				hex_x += doc.hf_width;
			};
			
			bool inv_high, inv_low, draw_box, draw_ins;
			if(cur_off == doc.cpos_off)
			{
				if(doc.cursor_state == CSTATE_HEX)
				{
					inv_high = !doc.insert_mode;
					inv_low  = !doc.insert_mode;
					draw_box = false;
					draw_ins = doc.insert_mode;
				}
				else if(doc.cursor_state == CSTATE_HEX_MID)
				{
					inv_high = false;
					inv_low  = true;
					draw_box = false;
					draw_ins = false;
				}
				else if(doc.cursor_state == CSTATE_ASCII)
				{
					inv_high = false;
					inv_low  = false;
					draw_box = !doc.insert_mode;
					draw_ins = false; // TODO: Draw a different insert cursor
				}
			}
			else{
				inv_high = false;
				inv_low  = false;
				draw_box = false;
				draw_ins = false;
			}
			
			if(draw_ins && doc.cursor_visible)
			{
				dc.DrawLine(hex_x, y, hex_x, y + doc.hf_height);
			}
			
			if(draw_box)
			{
				dc.DrawRectangle(hex_x, y, doc.hf_width * 2, doc.hf_height);
			}
			
			draw_nibble(high_nibble, inv_high);
			draw_nibble(low_nibble,  inv_low);
			
			if(doc.show_ascii)
			{
				char ascii_byte = isasciiprint(byte)
					? byte
					: '.';
				
				if(cur_off == doc.cpos_off && doc.cursor_state == CSTATE_ASCII && !doc.insert_mode)
				{
					if(doc.cursor_visible)
					{
						inverted_text_colour();
						
						char str[] = { ascii_byte, '\0' };
						dc.DrawText(str, ascii_x, y);
						
						ascii_string.append(" ");
					}
					else{
						ascii_string.append(1, ascii_byte);
					}
				}
				else{
					if(cur_off == doc.cpos_off)
					{
						if(doc.insert_mode)
						{
							if(doc.cursor_state == CSTATE_ASCII)
							{
								if(doc.cursor_visible)
								{
									dc.DrawLine(ascii_x, y, ascii_x, y + doc.hf_height);
								}
							}
							else{
								// TODO: Draw different insert cursor
							}
						}
						else{
							dc.DrawRectangle(ascii_x, y, doc.hf_width, doc.hf_height);
						}
					}
					
					ascii_string.append(1, ascii_byte);
				}
				
				ascii_x += doc.hf_width;
			}
			
			++cur_off;
		}
		
		if(cur_off == doc.cpos_off && cur_off == doc.buffer->length())
		{
			/* Draw the insert cursor past the end of the line if we've just written
			 * the last byte to the screen.
			 *
			 * TODO: Draw on next line if we're at the end of one.
			*/
			
			if(doc.insert_mode)
			{
				dc.DrawLine(hex_x, y, hex_x, y + doc.hf_height);
			}
			else{
				/* Draw the cursor in red if trying to overwrite at an invalid
				 * position. Should only happen in empty files.
				*/
				wxPen old_pen = dc.GetPen();
				
				dc.SetPen(*wxRED_PEN);
				dc.DrawLine(hex_x, y, hex_x, y + doc.hf_height);
				dc.SetPen(old_pen);
			}
		}
		
		normal_text_colour();
		
		dc.DrawText(hex_str, hex_base_x, y);
		
		if(doc.show_ascii)
		{
			dc.DrawText(ascii_string, ascii_base_x, y);
		}
		
		y += doc.hf_height;
		
		if(di == data.end())
		{
			break;
		}
	}
}

REHex::Document::Region::Comment::Comment(off_t c_offset, const std::string &c_text):
	c_offset(c_offset), c_text(c_text) {}

void REHex::Document::Region::Comment::update_lines(REHex::Document &doc, wxDC &dc)
{
	unsigned int row_chars = doc.client_width / doc.hf_width;
	
	auto comment_lines = _format_text(c_text, row_chars - 1);
	
	this->y_offset = y_offset;
	this->y_lines  = comment_lines.size() + 1;
}

void REHex::Document::Region::Comment::draw(REHex::Document &doc, wxDC &dc, int x, int64_t y)
{
	/* Comments are currently drawn at the width of the client area, always being fully visible
	 * (along their X axis) and not scrolling with the file data.
	*/
	x = 0;
	
	dc.SetFont(*(doc.hex_font));
	
	auto lines = _format_text(c_text, (doc.client_width / doc.hf_width) - 1);
	
	{
		int box_x = x + (doc.hf_width / 4);
		int box_y = y + (doc.hf_height / 4);
		
		unsigned int box_w = doc.client_width - (doc.hf_width / 2);
		unsigned int box_h = (lines.size() * doc.hf_height) + (doc.hf_height / 2);
		
		dc.SetBrush(*wxLIGHT_GREY_BRUSH);
		dc.DrawRectangle(box_x, box_y, box_w, box_h);
	}
	
	y += doc.hf_height / 2;
	
	for(auto li = lines.begin(); li != lines.end(); ++li)
	{
		dc.DrawText(*li, (x + (doc.hf_width / 2)), y);
		y += doc.hf_height;
	}
}<|MERGE_RESOLUTION|>--- conflicted
+++ resolved
@@ -884,11 +884,8 @@
 	bytes_per_line   = 0;
 	bytes_per_group  = 4;
 	show_ascii       = true;
-<<<<<<< HEAD
 	selection_length = 0;
-=======
 	cursor_visible   = true;
->>>>>>> c71f937b
 	cursor_state     = CSTATE_HEX;
 }
 
